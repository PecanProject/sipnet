# Contributing to SIPNET

We welcome contributions to SIPNET. This document outlines the process for contributing to the SIPNET project.

All contributors are expected to adhere to the PEcAn Project [Code of Conduct](https://github.com/PecanProject/pecan/blob/develop/CODE_OF_CONDUCT.md).

## GitHub Workflow

#### Branches

The `master` branch is the default branch for SIPNET. Development should be done in feature branches. Feature branches should be named to clearly indicate the purpose, and may be combined with associated issue, e.g. `ISSUE#-feature-name`.

#### Pull Requests

Pull requests should be made from feature branches to the `master` branch. 

Pull request descriptions should include a brief summary of the changes and links to related issues. 

Expectations for merging:
- Pass all integration tests 
- Approved by at least one other developer before being merged.
- Include updates and additions to 
  - Documentation
  - Tests
  - CHANGELOG.md 
  
## Style Guide

<<<<<<< HEAD
#### Clang

TBD #31

#### Documentation

What goes in **Doxygen**:
- Documentation for functions, classes, and parameters.

What goes in **docs/*md**:
- User guides and tutorials.
- Documentation of equations, theoretical basis, and parameters.

## Compiling SIPNET binaries
=======
TODO:
1. add some 'code of conduct' lines here, or a separate file?
2. add info about our use of `clang-format` and `clang-tidy` once that has settled down
3. Add section about actually contributing - that is, git cloning, PRs, etc. Pull from David's nice doc he wrote for CARB.
    1. In fact, we might want to pull a LOT from that doc and put it here. I think it covers code of conduct, too.
4. Move the compiling section to more mainstream docs, as that is relevant to non-contributing users

## Compiling
>>>>>>> cdfd4ef7

SIPNET uses `make` to build the model and documentation. There are also miscellaneous targets for running analysis workflows:

```sh
# build SIPNET executable
make sipnet
# build documentation
make document
# clean up build artifacts
make clean
# list all make commands
make help
```
## Testing

Any new features (that are worth keeping!) should be covered by tests.

SIPNET also uses `make` to build and run its unit tests. This can be done with the following commands:
```shell
# Compile tests
make test
# Run tests
make testrun
# Clean after tests are run
make testclean
```

If changes are made to the `modelStructure.h` file and unit tests are failing, try running the update script as shown below. Consider running this script even if unit tests _are not_ failing.
```shell
# Run this command from the root directory to update unit test versions of modelStructures.h
tests/update_model_structures.sh
```

## Releases

- Use [Semantic Versioning v2](https://semver.org/) for SIPNET releases.
- Tag releases with the version number `vX.Y.Z`.
- Include content from `CHANGELOG.md` file.
- Add compiled SIPNET binaries.<|MERGE_RESOLUTION|>--- conflicted
+++ resolved
@@ -26,12 +26,11 @@
   
 ## Style Guide
 
-<<<<<<< HEAD
-#### Clang
+### Clang
 
-TBD #31
+Use Clang Format. Details TBD. See #31 <!-- add info about our use of `clang-format` and `clang-tidy` -->
 
-#### Documentation
+### Documentation
 
 What goes in **Doxygen**:
 - Documentation for functions, classes, and parameters.
@@ -41,16 +40,6 @@
 - Documentation of equations, theoretical basis, and parameters.
 
 ## Compiling SIPNET binaries
-=======
-TODO:
-1. add some 'code of conduct' lines here, or a separate file?
-2. add info about our use of `clang-format` and `clang-tidy` once that has settled down
-3. Add section about actually contributing - that is, git cloning, PRs, etc. Pull from David's nice doc he wrote for CARB.
-    1. In fact, we might want to pull a LOT from that doc and put it here. I think it covers code of conduct, too.
-4. Move the compiling section to more mainstream docs, as that is relevant to non-contributing users
-
-## Compiling
->>>>>>> cdfd4ef7
 
 SIPNET uses `make` to build the model and documentation. There are also miscellaneous targets for running analysis workflows:
 
