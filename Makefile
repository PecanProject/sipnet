CC=gcc
LD=gcc
AR=ar
CFLAGS=-Wall
LIBLINKS=-lm

ESTIMATE_CFILES=sipnet.c ml-metro5.c ml-metrorun.c paramchange.c runmean.c util.c spatialParams.c namelistInput.c outputItems.c events.c
ESTIMATE_OFILES=$(ESTIMATE_CFILES:.c=.o)

SENSTEST_CFILES=sipnet.c sensTest.c paramchange.c runmean.c util.c spatialParams.c namelistInput.c outputItems.c events.c
SENSTEST_OFILES=$(SENSTEST_CFILES:.c=.o)

SIPNET_CFILES=sipnet.c frontend.c runmean.c util.c spatialParams.c namelistInput.c outputItems.c events.c
SIPNET_OFILES=$(SIPNET_CFILES:.c=.o)

TRANSPOSE_CFILES=transpose.c util.c
TRANSPOSE_OFILES=$(TRANSPOSE_CFILES:.c=.o)

SUBSET_DATA_CFILES=subsetData.c util.c namelistInput.c
SUBSET_DATA_OFILES=$(SUBSET_DATA_CFILES:.c=.o)

CFILES=$(sort $(ESTIMATE_CFILES) $(SENSTEST_CFILES) $(SIPNET_CFILES) $(TRANSPOSE_CFILES) $(SUBSET_DATA_CFILES))

# Doxygen
DOXYFILE = docs/Doxyfile
DOXYGEN_HTML_DIR = docs/html
DOXYGEN_LATEX_DIR = docs/latex

all: estimate sipnet transpose subsetData document

# Only update docs if source files or Doxyfile have changed
document: .doxygen.stamp

.doxygen.stamp: $(CFILES) $(DOXYFILE)
	@echo "Running Doxygen..."
	doxygen $(DOXYFILE)
	@touch .doxygen.stamp

estimate: $(ESTIMATE_OFILES)
	$(LD) -o estimate $(ESTIMATE_OFILES) $(LIBLINKS)

#sensTest: $(SENSTEST_OFILES)
#	$(LD) -o sensTest $(SENSTEST_OFILES) $(LIBLINKS)

sipnet: $(SIPNET_OFILES)
	$(LD) -o sipnet $(SIPNET_OFILES) $(LIBLINKS)

transpose: $(TRANSPOSE_OFILES)
	$(LD) -o transpose $(TRANSPOSE_OFILES) $(LIBLINKS)

subsetData: $(SUBSET_DATA_OFILES)
	$(LD) -o subsetData $(SUBSET_DATA_OFILES) $(LIBLINKS)

clean:
	rm -f $(ESTIMATE_OFILES) $(SIPNET_OFILES) $(TRANSPOSE_OFILES) $(SUBSET_DATA_OFILES) estimate sensTest  sipnet transpose subsetData
	rm -rf $(DOXYGEN_HTML_DIR) $(DOXYGEN_LATEX_DIR)

# UNIT TESTS
SIPNET_TEST_DIRS:=$(shell find tests/sipnet -type d -mindepth 1 -maxdepth 1)
SIPNET_TEST_DIRS_RUN:= $(addsuffix .run, $(SIPNET_TEST_DIRS))
SIPNET_TEST_DIRS_CLEAN:= $(addsuffix .clean, $(SIPNET_TEST_DIRS))
SIPNET_LIB=libsipnet.a

$(SIPNET_LIB): $(SIPNET_LIB)($(SIPNET_OFILES))
	ranlib $(SIPNET_LIB)

test: $(SIPNET_TEST_DIRS) $(SIPNET_LIB)

# The dash in the build command tells make to continue if there are errors, allowing cleanup
$(SIPNET_TEST_DIRS): $(SIPNET_LIB)
	-$(MAKE) -C $@

testrun: $(SIPNET_TEST_DIRS_RUN)

$(SIPNET_TEST_DIRS_RUN):
	$(MAKE) -C $(basename $@) run

testclean: $(SIPNET_TEST_DIRS_CLEAN)
	rm -f $(SIPNET_LIB)

$(SIPNET_TEST_DIRS_CLEAN):
	$(MAKE) -C $(basename $@) clean

<<<<<<< HEAD
.PHONY: all clean document estimate sipnet transpose subsetData doxygen
	test $(SIPNET_TEST_DIRS) $(SIPNET_LIB) testrun
	$(SIPNET_TEST_DIRS_RUN) testclean $(SIPNET_TEST_DIRS_CLEAN)
=======
.PHONY: all clean document estimate sipnet transpose subsetData doxygen \
		test $(SIPNET_TEST_DIRS) pretest posttest $(SIPNET_LIB) testrun \
		$(SIPNET_TEST_DIRS_RUN) testclean $(SIPNET_TEST_DIRS_CLEAN) help
>>>>>>> a214fbfb

help:
	@echo "Available targets:"
	@echo "  help        - Display this help message."
	@echo "  === core targets ==="
	@echo "  all         - Builds all components."
	@echo "  document    - Generate documentation."
	@echo "  sipnet      - Builds the 'sipnet' executable."
	@echo "  clean       - Removes compiled files, executables, and documentation."
	@echo "  depend      - Automatically generates dependency information for source files."
	@echo "  === additional tools ==="
	@echo "  estimate    - Builds 'estimate' executable to estimate parameters using MCMC."
	@echo "  transpose   - Builds 'transpose' executable to read in and transpose a matrix"
	@echo "  subsetData  - Builds 'subsetData' executable that subsets input files (e.g., .clim, .dat, .valid, .sigma, .spd) from a specified start date and length of time in days."

depend::
	makedepend $(CFILES)

# DO NOT DELETE THIS LINE -- make depend depends on it.
<|MERGE_RESOLUTION|>--- conflicted
+++ resolved
@@ -81,15 +81,9 @@
 $(SIPNET_TEST_DIRS_CLEAN):
 	$(MAKE) -C $(basename $@) clean
 
-<<<<<<< HEAD
-.PHONY: all clean document estimate sipnet transpose subsetData doxygen
-	test $(SIPNET_TEST_DIRS) $(SIPNET_LIB) testrun
-	$(SIPNET_TEST_DIRS_RUN) testclean $(SIPNET_TEST_DIRS_CLEAN)
-=======
 .PHONY: all clean document estimate sipnet transpose subsetData doxygen \
-		test $(SIPNET_TEST_DIRS) pretest posttest $(SIPNET_LIB) testrun \
+		test $(SIPNET_TEST_DIRS) $(SIPNET_LIB) testrun \
 		$(SIPNET_TEST_DIRS_RUN) testclean $(SIPNET_TEST_DIRS_CLEAN) help
->>>>>>> a214fbfb
 
 help:
 	@echo "Available targets:"
