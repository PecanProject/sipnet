--- conflicted
+++ resolved
@@ -26,12 +26,8 @@
 DOXYGEN_HTML_DIR = docs/html
 DOXYGEN_LATEX_DIR = docs/latex
 
-# .PHONY indicates target names that are not file names, preventing conflicts if these names are used for filenames
-.PHONY: all clean document estimate sipnet transpose subsetData doxygen
-
 # all: estimate sensTest sipnet transpose subsetData
 all: estimate sipnet transpose subsetData document
-
 
 # Only update docs if source files or Doxyfile have changed
 document: .doxygen.stamp
@@ -59,11 +55,7 @@
 clean:
 	rm -f $(ESTIMATE_OFILES) $(SIPNET_OFILES) $(TRANSPOSE_OFILES) $(SUBSET_DATA_OFILES) estimate sensTest  sipnet transpose subsetData
 	rm -rf $(DOXYGEN_HTML_DIR) $(DOXYGEN_LATEX_DIR)
-#clean:
-#	rm -f $(ESTIMATE_OFILES) $(SENSTEST_OFILES) $(SIPNET_OFILES) $(TRANSPOSE_OFILES) $(SUBSET_DATA_OFILES) estimate sensTest  sipnet transpose subsetData
 
-<<<<<<< HEAD
-#
 # UNIT TESTS
 SIPNET_TEST_DIRS:=$(shell find tests/sipnet -type d -mindepth 1 -maxdepth 1)
 SIPNET_TEST_DIRS_RUN:= $(addsuffix .run, $(SIPNET_TEST_DIRS))
@@ -99,9 +91,10 @@
 $(SIPNET_TEST_DIRS_CLEAN):
 	$(MAKE) -C $(basename $@) clean
 
-.PHONY: all test $(SIPNET_TEST_DIRS) pretest posttest $(SIPNET_LIB) testrun $(SIPNET_TEST_DIRS_RUN) testclean $(SIPNET_TEST_DIRS_CLEAN)
+.PHONY: all clean document estimate sipnet transpose subsetData doxygen
+        test $(SIPNET_TEST_DIRS) pretest posttest $(SIPNET_LIB) testrun 
+        $(SIPNET_TEST_DIRS_RUN) testclean $(SIPNET_TEST_DIRS_CLEAN)
 
-=======
 help:
 	@echo "Available targets:"
 	@echo "  help        - Display this help message."
@@ -115,14 +108,8 @@
 	@echo "  estimate    - Builds 'estimate' executable to estimate parameters using MCMC."
 	@echo "  transpose   - Builds 'transpose' executable to read in and transpose a matrix"
 	@echo "  subsetData  - Builds 'subsetData' executable that subsets input files (e.g., .clim, .dat, .valid, .sigma, .spd) from a specified start date and length of time in days."
->>>>>>> 08eb706f
 
 depend::
 	makedepend $(CFILES)
 
-<<<<<<< HEAD
 # DO NOT DELETE THIS LINE -- make depend depends on it.
-=======
-# DO NOT DELETE THIS LINE -- make depend depends on it.
-
->>>>>>> 08eb706f
