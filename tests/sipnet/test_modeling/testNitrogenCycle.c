--- conflicted
+++ resolved
@@ -21,12 +21,8 @@
 void initState(double initN, double nVol, double nLeachFrac) {
   // per test
   envi.minN = initN;
-<<<<<<< HEAD
-  params.nVolatilization = nVol;
+  params.nVolatilizationFrac = nVol;
   params.nLeachingFrac = nLeachFrac;
-=======
-  params.nVolatilizationFrac = nVol;
->>>>>>> 18ba9dcc
 
   // static
   envi.soilWater = 5.0;
@@ -45,11 +41,7 @@
   params.soilRespQ10 = 2.9;
 }
 
-<<<<<<< HEAD
-int checkFlux(double expNVolFlux) {
-=======
 int checkVolatilizationFlux(double expNVolFlux) {
->>>>>>> 18ba9dcc
   int status = 0;
   if (!compareDoubles(fluxes.nVolatilization, expNVolFlux)) {
     status = 1;
@@ -60,7 +52,6 @@
   return status;
 }
 
-<<<<<<< HEAD
 int checkNLeachingFlux(double expNLeachingFlux) {
   int status = 0;
   if (!compareDoubles(fluxes.nLeaching, expNLeachingFlux)) {
@@ -118,59 +109,31 @@
   return status;
 }
 
-int testNVol(void) {
-=======
 int testNVolatilization(void) {
->>>>>>> 18ba9dcc
   int status = 0;
   double minN;
   double nVolFrac;
   double expNVolFlux;
 
   minN = 2;
-<<<<<<< HEAD
-  nVol = 0.1;
-  initState(minN, nVol, 0);
-  double tEffect = calcTempEffect(climate->tsoil);
-  double mEffect = calcMoistEffect(envi.soilWater, params.soilWHC);
-  expNVol = (nVol * minN * tEffect * mEffect) / climate->length;
-=======
   nVolFrac = 0.1;
-  initState(minN, nVolFrac);
+  initState(minN, nVolFrac, 0);
   double tEffect = calcTempEffect(climate->tsoil);
   double mEffect = calcMoistEffect(envi.soilWater, params.soilWHC);
   expNVolFlux = nVolFrac * minN * tEffect * mEffect;
->>>>>>> 18ba9dcc
   calcNVolatilizationFlux();
   status |= checkVolatilizationFlux(expNVolFlux);
 
   // easy proportionality test - doubling params should double output
   minN *= 2;
-<<<<<<< HEAD
-  expNVol *= 2;
-  initState(minN, nVol, 0);
-  calcNVolatilizationFlux();
-  status |= checkFlux(expNVol);
-
-  expNVol *= 2;
-  initState(minN, nVol, 0);
-  params.baseSoilResp *= 2;  // should double tEffect
-  calcNVolatilizationFlux();
-  status |= checkFlux(expNVol);
-
-  // Check minN for the last
-  updatePoolsForSoil();
-  double expMinN = minN - (expNVol * climate->length);
-=======
   expNVolFlux *= 2;
-  initState(minN, nVolFrac);
+  initState(minN, nVolFrac, 0);
   calcNVolatilizationFlux();
   status |= checkVolatilizationFlux(expNVolFlux);
 
   // Check minN for the last
   updatePoolsForSoil();
   double expMinN = minN - expNVolFlux * climate->length;
->>>>>>> 18ba9dcc
   int minStatus = 0;
   if (!compareDoubles(envi.minN, expMinN)) {
     minStatus = 1;
