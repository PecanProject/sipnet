--- conflicted
+++ resolved
@@ -11,7 +11,6 @@
 
 ## Important Notes
 
-<<<<<<< HEAD
 **A note on naming:** 
 
 Each command-line option must have a corresponding entry in the `Context` struct. SIPNET uses a mapping system to 
@@ -35,41 +34,21 @@
 This means that:
 - Options must be set via the macros `CREATE_INT_CONTEXT`/`CREATE_CHAR_CONTEXT` when they are created.
 - The functions `updateIntContext`/`updateCharContext` must be used when updating a value.
-- In particular, the `long_options` struct used by`getops_long` should not have the `value` entry set to the option's actual location in the `Context` struct (this is handled automatically for flag-type options).
 
 ## Steps to Add Each Type of Option
 
 For each type of option, the steps are similar:
 
-1. Add Add a member to the `Context` struct in `common/context.h`.
+1. Add a member to the `Context` struct in `common/context.h`.
 2. Initialize the member in `initContext()` in `common/context.c`.
-3. Update the `NUM_FLAG_OPTIONS` in `src/sipnet/cli.h`.
+3. Update the `NUM_FLAG_OPTIONS` in `src/sipnet/cli.h` (for flags only).
 4. Update the `long_options` struct in `src/sipnet/cli.c` to include the new option.
-5. Add tests.
+5. Add tests for the new option's functionality.
 6. Update documentation.
 
 But the specific details of steps 1-4 vary depending on the type of option, as described below.
 
 ### Flag options
-=======
-A note on naming: each option will have a corresponding entry in the `Context` struct, and some care must be
-taken to allow SIPNET to map between the option 
-and the `Context` member that holds the options value. The key that is used for that map is generated from the 
-`nameToKey` function in `common/context.c`; that functions removes all non-alphanumeric characters
-and converts alpha characters to lowercase. The option name (e.g., `print_header`) and `Context` 
-member name (in this case, `printHeader`) must generate the same key. Also, that key must be unique
-across the `Context` member names.
-
-A note on precedence: SIPNET options can be specified in either (or both) a config file or as a 
-command option. Options specified via the command line have precedence over the values in the 
-config file. However, the command line is parsed first (due to the chicken-and-egg problem that the
-command line specifies where the config file is!). Care must be taken to make sure that the source 
-of an option's value is maintained. In terms of the actual programming, this means all options 
-should be set via the macros `CREATE_INT_CONTEXT`/`CREATE_CHAR_CONTEXT` on creation and the functions
-`updateIntContext`/`updateCharContext` when updating a value.
-
-## Adding a new flag
->>>>>>> 1580d667
 
 Flags are boolean on/off options, such as `print_header` or `events` (and their corresponding 
 negations, `no_print_header` and `no_events`). The code is setup to make it easy to add both
@@ -88,16 +67,11 @@
 Note: the function that parses the command line options (`parseCLIArgs()` in `src/sipnet/cli.c`) automatically handles
 flag options. There is nothing to add there for new flags.
 
-### Integer-valued option
+### Integer-valued options
 
 Integer-valued options expect an integer value after the option (e.g., `--num_carbon_pools 3`). 
-<<<<<<< HEAD
-These are much easier to add if there is a short-form version of the new option (with or without a long-form version); 
-easier to the point that this documentation only covers this case.
-=======
 If the option has a short-form version (with or without a long-form version), follow the steps below. 
 For long-form only options, see the notes at the end of this section.
->>>>>>> 1580d667
 
 Here are the steps to add an int-value option:
 
@@ -110,15 +84,9 @@
 
 ### String-valued options
 
-<<<<<<< HEAD
 String-valued options expect a string value after the option (e.g., `-input_file sipnet.in`).
-These are much easier to add if there is a short-form version of the new option (with or without a long-form version);
-easier to the point that this documentation only covers this case.
-=======
-String-valued options expect a string value after the option (e.g., `-i sipnet.in`).
 If the option has a short-form version (with or without a long-form version), follow the steps below.
 For long-form only options, see the notes at the end of this section.
->>>>>>> 1580d667
 
 Here are the steps to add a string-valued option:
 
@@ -130,7 +98,6 @@
    3. Update `usage()` to document the new option in the help text
 
 
-<<<<<<< HEAD
 ## Additional Steps [TBD]
 
 1. Documentation is great:
@@ -143,12 +110,11 @@
 2. Testing is great.
   - Add tests for both the new option and its negation (if applicable) in [TBD].
   - Anything to here to make sure this works in `sipnet.in` [TBD]?
-=======
+
 ## Long-Form Only Options
 
 [TBD: fold this in above? This isn't that complicated; let's see if anything changes in the next round]
 
 When adding to the `long_options` struct in step 3(i), give an int value as the last element of the the new
 struct. This is the index that should be used in the `parseCLIArgs()` switch statement for handling the new 
-option. The int value must be unique among the other case labels.
->>>>>>> 1580d667
+option. The int value must be unique among the other case labels.