--- conflicted
+++ resolved
@@ -158,11 +158,8 @@
 
 This makes cross-references robust to small edits in heading text and reduces broken links during refactors. Ensure `attr_list` is enabled in `mkdocs.yml` (it is enabled in this repo).
 
-<<<<<<< HEAD
-=======
 ### Compiling Documentation
 
->>>>>>> 0560f303
 - Build API docs (Doxygen) and site (MkDocs):
   ```bash
   make document
