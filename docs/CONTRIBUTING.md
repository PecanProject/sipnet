--- conflicted
+++ resolved
@@ -167,15 +167,9 @@
 
 - Use [Semantic Versioning v2](https://semver.org/) for SIPNET releases.
   - Tag releases with the version number `vX.Y.Z`.
-<<<<<<< HEAD
   - Update version in the following files:
-    - `docs/CHANGELOG.md`
     - `CITATION.cff`
     - `src/sipnet/version.h`
-=======
-  - Name version in `docs/CHANGELOG.md`
-  - Update version in `src/sipnet/version.h`
->>>>>>> 1f89884f
+    - `docs/CHANGELOG.md`
+    - Update `PROJECT_NUMBER` in `docs/Doxyfile`
 - Include content from `docs/CHANGELOG.md` file in release description.
-- Attach Mac and Linux compiled SIPNET binaries to release.
-- Update `PROJECT_NUMBER` in `docs/Doxyfile`