---
format:
  html:
    engine: katex
  pdf:
    geometry: margin=0.5in
    header-includes:
      - \usepackage{longtable}
      - \usepackage{amsmath}
---

# SIPNET Model States and Parameters

Note: this is a work in progress draft. Not all parameters listed will be used in the CCMMF formulation of the model. The "Notation" section should be consistent with model equations, some of the mathematical symbols in the tables may not be.

Numbered items are cross-referenced with original documentation.

## Notation

### Variables (Pools, Fluxes, and Parameters)

| Symbol   | Description                                            |
| -------- | ------------------------------------------------------ |
| $C$      | Carbon pool                                            |
| $N$      | Nitrogen pool                                          |
| $CN$     | Carbon-to-Nitrogen ratio                               |
| $W$      | Water pool or content                                  |
| $R$      | Respiration flux                                       |
| $A$      | Photosynthesis rate (net assimilation)                 |
| $T$      | Temperature                                            |
| $K$      | Rate constant (e.g., for decomposition or respiration) |
| $LAI$    | Leaf Area Index                                        |
| $PAR$    | Photosynthetically Active Radiation                    |
| $GPP$    | Gross Primary Production                               |
| $NPP$    | Net Primary Production                                 |
| $NEE$    | Net Ecosystem Exchange                                 |
| $VPD$    | Vapor Pressure Deficit                                 |
| $ET$     | Evapotranspiration                                     |
| $Q_{10}$ | Temperature sensitivity coefficient                    |
| $f$      | The fraction of a pool or flux other than NPP          |
| $F$      | Flux of carbon, nitrogen, or water                     |
| $D$      | Dependency or Damping Function                         |
| $N$      | Nitrogen                                               |
| $C$      | Carbon                                                 |
| $\alpha$ | The fraction of NPP allocated to a plant pool          |
| $k$      | Scaling factor                                         |

### Subscripts (Temporal, Spatial, or Contextual Identifiers)

| Subscript              | Description                                           |
| ---------------------- | ----------------------------------------------------- |
| $X_0$                  | Initial value, default value, state at time zero      |
| $X_t$                  | Value at time $t$                                     |
| $X_d$                  | Daily value                                           |
| $X_\text{max}$         | Maximum value (e.g., temperature or rate)             |
| $X_\text{min}$         | Minimum value (e.g., temperature or rate)             |
| $X_\text{opt}$         | Optimal value (e.g., temperature or rate)             |
| $X_\text{avg}$         | Average value (e.g., over a timestep or spatial area) |
| $X_\text{leaf}$        | leaf pools or fluxes                                  |
| $X_\text{wood}$        | wood pools or fluxes                                  |
| $X_\text{root}$        | root pool                                             |
| $X_\text{fine root}$   | fine root pool                                        |
| $X_\text{coarse root}$ | coarse root pool                                      |
| $X_\text{soil}$        | soil pools or processes                               |
| $X_\text{litter}$      | litter pools or processes                             |
| $X_\text{veg}$         | vegetation processes (general)                        |
| $X_\text{resp}$        | respiration processes                                 |
| $X_\text{dec}$         | decomposition processes                               |
| $X_\text{vol}$         | volatilization processes                              |
| $X_\text{VPD}$         | vapor pressure deficit                                |
| $X_\text{org}$         | organic forms                                         |
| $X_\text{mineral}$     | mineral forms                                         |
| $X_{\text{anaer}}$     | anaerobic soil conditions                             |

Subscripts may be used in combination, e.g. $X_{\text{soil,mineral},0}$.

## Run-time Parameters

Run-time parameters can change from one run to the next, or when the model is stopped and restarted. These include initial state values and parameters related to plant physiology, soil physics, and biogeochemical cycling.

### Initial state values

|     | Symbol                     | Parameter Name  | Definition                                                               | Units                                                | notes                                                                              |
| --- | -------------------------- | --------------- | ------------------------------------------------------------------------ | ---------------------------------------------------- | ---------------------------------------------------------------------------------- |
| 1   | $C_{\text{wood},0}$        | plantWoodInit   | Initial wood carbon                                                      | $\text{g C} \cdot \text{m}^{-2} \text{ ground area}$ | above-ground + roots                                                               |
| 2   | $LAI_0$                    | laiInit         | Initial leaf area                                                        | m^2 leaves \* m^-2 ground area                       | multiply by SLW to get initial plant leaf C: $C_{\text{leaf},0} = LAI_0 \cdot SLW$ |
| 3   | $C_{\text{litter},0}$      | litterInit      | Initial litter carbon                                                    | $\text{g C} \cdot \text{m}^{-2} \text{ ground area}$ |                                                                                    |
| 4   | $C_{\text{soil},0}$        | soilInit        | Initial soil carbon                                                      | $\text{g C} \cdot \text{m}^{-2} \text{ ground area}$ |                                                                                    |
| 5   | $W_{\text{litter},0}$      | litterWFracInit |                                                                          | unitless                                             | fraction of litterWHC                                                              |
| 6   | $W_{\text{soil},0}$        | soilWFracInit   |                                                                          | unitless                                             | fraction of soilWHC                                                                |
|     | $N_{\text{org, litter},0}$ |                 | Initial litter organic nitrogen content                                  | g N m$^{-2}$                                         |                                                                                    |
|     | $N_{\text{org, soil},0}$   |                 | Initial soil organic nitrogen content                                    | g N m$^{-2}$                                         |                                                                                    |
|     | $N_{\text{min, soil},0}$   |                 | Initial soil mineral nitrogen content                                    | g N m$^{-2}$                                         |                                                                                    |
|     | ${CH_4}_{\text{soil},0}$   |                 | Initial methane concentration in the soil                                | g C m$^{-2}$                                         |                                                                                    |
|     | ${N_2O}_{\text{soil},0}$   |                 | Nitrous oxide concentration in the soil                                  | g N m$^{-2}$                                         |                                                                                    |
|     | $f_{\text{fine root},0}$   | fineRootFrac    | Fraction of `plantWoodInit` allocated to initial fine root carbon pool   |                                                      |                                                                                    |
|     | $f_{\text{coarse root},0}$ | coarseRootFrac  | Fraction of `plantWoodInit` allocated to initial coarse root carbon pool |                                                      |                                                                                    |

<!--not used in CCMMF

| 7 |                                          | snowInit        | Initial snow water                        | cm water equiv.                |                                                   |
|   |                                          | microbeInit     |                                           |                                |                                                   |

-->

<!--if separating N_min into NH4 and NO3

### Initial state values 

|     | Symbol                   | Parameter Name | Definition                    | Units        | notes |
| --- | ------------------------ | -------------- | ----------------------------- | ------------ | ----- |
|     | ${NH_4}_{\text{soil},0}$ |                | Initial soil ammonium content | g N m$^{-2}$ |       |
|     | ${NO_3}_{\text{soil},0}$ |                | Initial soil nitrate content  | g N m$^{-2}$ |       |

-->

### Litter Quality Parameters

|     | Symbol                      | Name | Description                              | Units | Notes                    |
| --- | --------------------------- | ---- | ---------------------------------------- | ----- | ------------------------ |
|     | $CN_{\textrm{litter}}$      |      | Carbon to Nitrogen ratio of litter       |       |                          |
|     | $CN_{\textrm{wood}}$        |      | Carbon to Nitrogen ratio of wood         |       | CN_coarse_root = CN_wood |
|     | $CN_{\textrm{leaf}}$        |      | Carbon to Nitrogen ratio of leaves       |       |                          |
|     | $CN_{\textrm{fine root}}$   |      | Carbon to Nitrogen ratio of fine roots   |       |                          |
|     | $CN_{\textrm{coarse root}}$ |      | Carbon to Nitrogen ratio of coarse roots |       |                          |
|     | $k_\textit{CN}$             |      | Decomposition CN scaling parameter       |       |                          |

### Photosynthesis parameters

|     | Symbol                        | Parameter Name  | Definition                                                           | Units                                                                        | notes                                                                     |
| --- | ----------------------------- | --------------- | -------------------------------------------------------------------- | ---------------------------------------------------------------------------- | ------------------------------------------------------------------------- |
| 8   | $A_{\text{max}}$              | aMax            | Maximum net CO2 assimilation rate                                    | $\text{nmol CO}_2 \cdot \text{g}^{-1} \cdot \text{leaf} \cdot \text{s}^{-1}$ | assuming max. possible PAR, all intercepted, no temp, water or VPD stress |
| 9   | $f_{A_{\text{max},d}}$        | aMaxFrac        | avg. daily aMax as fraction of instantaneous                         | fraction                                                                     | Avg. daily max photosynthesis as fraction of $A_{\text{max}}$             |
| 10  | $R_\text{leaf,opt}$           | baseFolRespFrac | basal Foliar maintenance respiration as fraction of $A_{\text{max}}$ | fraction                                                                     |                                                                           |
| 11  | $T_{\text{min}}$              | psnTMin         | Minimum temperature at which net photosynthesis occurs               | $^{\circ}\text{C}$                                                           |                                                                           |
| 12  | $T_{\text{opt}}$              | psnTOpt         | Optimum temperature at which net photosynthesis occurs               | $^{\circ}\text{C}$                                                           |                                                                           |
| 13  | $K_\text{VPD}$                | dVpdSlope       | Slope of VPD–photosynthesis relationship                             | $kPa^{-1}$                                                                   | dVpd = 1 - dVpdSlope \* vpd^dVpdExp                                       |
| 14  | $K_{\text{VPD}},{\text{exp}}$ | dVpdExp         | Exponent used to calculate VPD effect on Psn                         | dimensionless                                                                | dVpd = 1 - dVpdSlope \* vpd^dVpdExp                                       |
| 15  | $\text{PAR}_{1/2}$            | halfSatPar      | Half saturation point of PAR–photosynthesis relationship             | $m^{-2}$\ ground area $\cdot$ day$^{-1}$                                     | PAR at which photosynthesis occurs at 1/2 theoretical maximum             |
| 16  | $k$                           | attenuation     | Canopy PAR extinction coefficient                                    |                                                                              |                                                                           |

### Phenology-related parameters

|     | Symbol               | Parameter Name   | Definition                                                              | Units                                                   | notes                                          |
| --- | -------------------- | ---------------- | ----------------------------------------------------------------------- | ------------------------------------------------------- | ---------------------------------------------- |
| 17  | $D_{\text{on}}$      | leafOnDay        | Day of year when leaves appear                                          | day of year                                             |                                                |
| 18  |                      | gddLeafOn        | with gdd-based phenology, gdd threshold for leaf appearance             |                                                         |                                                |
| 19  |                      | soilTempLeafOn   | with soil temp-based phenology, soil temp threshold for leaf appearance |                                                         |                                                |
| 20  | $D_{\text{off}}$     | leafOffDay       | Day of year for leaf drop                                               |                                                         |                                                |
| 21  |                      | leafGrowth       | additional leaf growth at start of growing season                       | $\text{g C} \cdot \text{m}^{-2} \text{ ground}$         |                                                |
| 22  |                      | fracLeafFall     | additional fraction of leaves that fall at end of growing season        |                                                         |                                                |
| 23  | $\alpha_\text{leaf}$ | leafAllocation   | fraction of NPP allocated to leaf growth                                |                                                         |                                                |
| 24  | $K_{leaf}$           | leafTurnoverRate | average turnover rate of leaves                                         | fraction per day                                        | read in as per-year rate                       |
|     | $L_{\text{max}}$     |                  | Maximum leaf area index obtained                                        | $\text{m}^2 \text{ leaf } \text{m}^{-2} \text{ ground}$ | ? from Braswell et al 2005; can't find in code |


### Allocation parameters

|      | Symbol                    | Parameter Name      | Definition                                     | Units                              | notes              |
| ---- | ------------------------- | ------------------- | ---------------------------------------------- | ---------------------------------- | ------------------ |
| 64   |                           | fineRootFrac        | fraction of wood carbon allocated to fine root |                                    |                    |
| 65   |                           | coarseRootFrac      | fraction of wood carbon that is coarse root    |                                    |                    |
| 66   | $\alpha_\text{fine root}$ | fineRootAllocation  | fraction of NPP allocated to fine roots        |                                    |                    |
| 67   | $\alpha_\text{wood}$      | woodAllocation      | fraction of NPP allocated to wood              |                                    |                    |
<<<<<<< HEAD
| <!-- | 68                        |                     | fineRootExudation                              | fraction of GPP exuded to the soil |                    | Pulsing parameters |
| 68   |                           | coarseRootExudation | fraction of NPP exuded to the soil             |                                    | Pulsing parameters |
-->
|     | Symbol                    | Parameter Name      | Definition                                     | Units    | notes              |
| --- | ------------------------- | ------------------- | ---------------------------------------------- | -------- | ------------------ |
| 64  |                           | fineRootFrac        | fraction of wood carbon allocated to fine root |          |                    |
| 65  |                           | coarseRootFrac      | fraction of wood carbon that is coarse root    |          |                    |
| 66  | $\alpha_\text{fine root}$ | fineRootAllocation  | fraction of NPP allocated to fine roots        |          |                    |
| 67  | $\alpha_\text{wood}$      | woodAllocation      | fraction of NPP allocated to wood              |          |                    |
|     | 68                        | fineRootExudation   | fraction of GPP exuded to the soil[^exudates]  | fraction | Pulsing parameters |
| 68  |                           | coarseRootExudation | fraction of GPP exuded to the soil[^exudates]  | fraction | Pulsing parameters |
=======
|      | 68                        | fineRootExudation   | fraction of GPP exuded to the soil[^exudates]  | fraction                           | Pulsing parameters |
| 68   |                           | coarseRootExudation | fraction of GPP exuded to the soil[^exudates]  | fraction                          | Pulsing parameters |
>>>>>>> 4188d25f

[^exudates]: Fine and coarse root exudation are calculated as a fraction of GPP, but the exudates are subtracted from the fine and coarse root pools, respectively. <!--Note that previous versions incorrectly defined fine root exudates as a fraction of NPP-->

### Autotrophic respiration parameters

|     | Symbol                | Parameter Name      | Definition                                                               | Units                                          | notes                                                                                                                                              |
| --- | --------------------- | ------------------- | ------------------------------------------------------------------------ | ---------------------------------------------- | -------------------------------------------------------------------------------------------------------------------------------------------------- |
| 25  | $R_{\text{a,wood},0}$ | baseVegResp         | Wood maintenance respiration rate at $0^\circ C$                         | g C respired \* g$^{-1}$ plant C \* day$^{-1}$ | read in as per-year rate only counts plant wood C; leaves handled elsewhere (both above and below-ground: assumed for now to have same resp. rate) |
| 26  | $Q_{10v}$             | vegRespQ10          | Vegetation respiration Q10                                               |                                                | Scalar determining effect of temp on veg. resp.                                                                                                    |
| 27  |                       | growthRespFrac      | growth resp. as fraction of ($GPP - R_\text{a,wood} - R_\text{a,leaf}$)  |                                                |
| 28  |                       | frozenSoilFolREff   | amount that foliar resp. is shutdown if soil is frozen                   |                                                | 0 = full shutdown, 1 = no shutdown                                                                                                                 |
| 29  |                       | frozenSoilThreshold | soil temperature below which frozenSoilFolREff and frozenSoilEff kick in | °C                                             |                                                                                                                                                    |  |  |
| 72  |                       | baseFineRootResp    | base respiration rate of fine roots                                      | $\text{y}^{-1}$                                | per year rate                                                                                                                                      |
| 73  |                       | baseCoarseRootResp  | base respiration rate of coarse roots                                    | $\text{y}^{-1}$                                | per year rate                                                                                                                                      |


### Soil respiration parameters

|     | Symbol            | Parameter Name      | Definition                                                                          | Units                                         | notes                                                 |
| --- | ----------------- | ------------------- | ----------------------------------------------------------------------------------- | --------------------------------------------- | ----------------------------------------------------- |
| 30  | $K_\text{litter}$ | litterBreakdownRate | rate at which litter is converted to soil / respired at 0°C and max soil moisture   | g C broken down \* g^-1 litter C \* day^-1    | read in as per-year rate                              |
| 31  |                   | fracLitterRespired  | of the litter broken down, fraction respired (the rest is transferred to soil pool) |                                               |                                                       |
| 32  | $K_{dec}$         | baseSoilResp        | Soil respiration rate at $0 ^{\circ}\text{C}$ and moisture saturated soil           | g C respired \* g$^{-1}$ soil C \* day$^{-1}$ | read in as per-year rate                              |
| 34  | $Q_{10s}$         | soilRespQ10         | Soil respiration Q10                                                                |                                               | scalar determining effect of temp on soil respiration |
| 39  |                   | soilRespMoistEffect | scalar determining effect of moisture on soil resp.                                 |                                               |                                                       |
|     |                   | baseMicrobeResp     |                                                                                     |                                               |                                                       |
| new | $f_{\textrm{till}}$ | tillageEff   | Effect of tillage on decomposition that exponentially decays over time | fraction | Per‑event in `events.in`; 0 = no effect |

- $R_{dec}$: Rate of decomposition $(\text{day}^{-1})$ 
- $Q_{10dec}$: Temperature coefficient for $R_{dec}$ (unitless)


### Nitrogen Cycle Parameters

<!--
- $K_{nitr}$: Rate constant for nitrification (day$^{-1}$)
- $K_{denitr}$: Rate constant for denitrification (day$^{-1}$)
-->

- $K_{n,vol}$: Rate constant for volatilization (day-1)
- $f_{N2O_{vol}}$: Fraction of volatilization leading to N2O production
- $R_{min}$: Rate of mineralization (day-1)
- $I_\text{N limit}$: Indicator for nitrogen limitation

<!--- $f_{N2O_{nitr}}$: Fraction of nitrification leading to N$_2$O production
- $f_{N2O_{denitr}}$: Fraction of denitrification leading to N$_2$O production
-->

<!--
- $R_{nitr}$: Rate of nitrification (day$^{-1}$)
- $R_{denitr}$: Rate of denitrification (day$^{-1}$)
- $Q_{10nitr}$: Temperature coefficient for $R_{nitr}$ (unitless)
- $Q_{10denitr}$: Temperature coefficient for $R_{denitr}$ (unitless)
-->

### Methane parameters

- $R_{meth}$: Rate of methane production $(\text{day}^{-1})$
- $K_{meth}$: Rate constant for methane production under anaerobic conditions $(\text{day}^{-1})$
- $K_{methox}$: Rate constant, methane oxidation $(\text{day}^{-1})$

### Moisture-related parameters

|     | Symbol                   | Parameter Name  | Definition                                                                                                             | Units                                           | notes                                                                                                                                          |
| --- | ------------------------ | --------------- | ---------------------------------------------------------------------------------------------------------------------- | ----------------------------------------------- | ---------------------------------------------------------------------------------------------------------------------------------------------- |
| 40  | $f_{\text{trans,avail}}$ | waterRemoveFrac | fraction of plant available soil water which can be removed in one day by transpiration without water stress occurring |                                                 |                                                                                                                                                |
| new | $f_\text{drain,0}$       | waterDrainFrac  | fraction of plant available soil water which can be removed in one day by drainage                                     | $d^{-1}$                                        | default 1 for well drained soils                                                                                                               |
| 41  |                          | frozenSoilEff   | fraction of water that is available if soil is frozen (0 = none available, 1 = all still avail.)                       |                                                 | if frozenSoilEff = 0, then shut down psn. even if WATER\_PSN = 0, if soil is frozen (if frozenSoilEff > 0, it has no effect if WATER\_PSN = 0) |
| 42  |                          | wueConst        | water use efficiency constant                                                                                          |                                                 |                                                                                                                                                |
| 43  |                          | litterWHC       | litter (evaporative layer) water holding capacity                                                                      | cm                                              |                                                                                                                                                |
| 44  |                          | soilWHC         | soil (transpiration layer) water holding capacity                                                                      | cm                                              |                                                                                                                                                |
| 45  | $f_\text{intercept}      | immedEvapFrac   | fraction of rain that is immediately intercepted & evaporated                                                          |                                                 |                                                                                                                                                |
| 46  |                          | fastFlowFrac    | fraction of water entering soil that goes directly to drainage                                                         |                                                 |                                                                                                                                                |
|     | $k_\text{SOM,drain}$     |
| 47  |                          | snowMelt        | rate at which snow melts                                                                                               | cm water equivavlent per degree Celsius per day |                                                                                                                                                |
| 49  |                          | rdConst         | scalar determining amount of aerodynamic resistance                                                                    |                                                 |                                                                                                                                                |
| 50  |                          | rSoilConst1     |                                                                                                                        |                                                 | soil resistance = e^(rSoilConst1 - rSoilConst2 \* W1) , where W1 = (litterWater/litterWHC)                                                     |
| 51  |                          | rSoilConst2     |                                                                                                                        |                                                 | soil resistance = e^(rSoilConst1 - rSoilConst2 \* W1) , where W1 = (litterWater/litterWHC)                                                     |



### Tree physiological parameters

|     | Symbol                 | Parameter Name         | Definition                             | Units                | notes                                                  |
| --- | ---------------------- | ---------------------- | -------------------------------------- | -------------------- | ------------------------------------------------------ |
| 53  | $SLW$                  | leafCSpWt              |                                        | g C * m^-2 leaf area |                                                        |
| 54  | $C_{frac}$             | cFracLeaf              |                                        | g leaf C * g^-1 leaf |                                                        |
| 55  | $K_\text{wood}$        | woodTurnoverRate       | average turnover rate of woody plant C | $\text{y}^{-1}$      | read in as per-year rate; leaf loss handled separately |
| 70  | $K_\text{fine root}$   | fineRootTurnoverRate   | turnover of fine roots                 | $\text{y}^{-1}$      | per year rate                                          |
| 71  | $K_\text{coarse root}$ | coarseRootTurnoverRate | turnover of coarse roots               | yr^-1                | per year rate                                          |



<!--
### Quality model parameters


|     | Symbol | Parameter Name   | Definition                                | Units                 | notes                         |
| --- | ------ | ---------------- | ----------------------------------------- | --------------------- | ----------------------------- |
| 58  |        | efficiency       | conversion efficiency of ingested carbon  |                       | Microbe & Stoichiometry model |
| 59  |        | maxIngestionRate | maximum ingestion rate of the microbe     | hr-1                  | Microbe & Stoichiometry model |
| 60  |        | halfSatIngestion | half saturation ingestion rate of microbe | mg C g-1 soil         | Microbe & Stoichiometry model |
| 63  |        | microbeInit      |                                           | mg C / g soil microbe | initial carbon amount         | --> |



<!-- Not used in CCMMF (two Q10s , soil and veg); no microbes
| 74 |                   | fineRootQ10            | Q10 of fine roots                                  |                       |                               |
| 75 |                   | coarseRootQ10          | Q10 of coarse roots                                |                       |                               |
| 76 |                   | baseMicrobeResp        | base respiration rate of microbes                  |                       |                               |
| 77 |                   | microbeQ10             | Q10 of microbes                                |                       |                               |
| 78 |                   | microbePulseEff        | fraction of exudates that microbes immediately use |                       | Pulsing parameters            |

-->

## Hard-coded Values

| Parameter                   | Value                   | Description                                          |
| --------------------------- | ----------------------- | ---------------------------------------------------- |
| `C_WEIGHT`                  | 12.0                    | molecular weight of carbon                           |
| `MEAN_NPP_DAYS`             | 5                       | over how many days do we keep the running mean       |
| `MEAN_NPP_MAX_ENTRIES`      | `MEAN_NPP_DAYS`*50      | assume that the most pts we can have is two per hour |
| `MEAN_GPP_SOIL_DAYS`        | 5                       | over how many days do we keep the running mean       |
| `MEAN_GPP_SOIL_MAX_ENTRIES` | `MEAN_GPP_SOIL_DAYS`*50 | assume that the most pts we can have is one per hour |
| `LAMBDA`                    | 2501000                 | latent heat of vaporization (J/kg)                   |
| `LAMBDA_S`                  | 2835000                 | latent heat of sublimation (J/kg)                    |
| `RHO`                       | 1.3                     | air density (kg/m^3)                                 |
| `CP`                        | 1005.                   | specific heat of air (J/(kg K))                      |
| `GAMMA`                     | 66                      | psychometric constant (Pa/K)                         |
| `E_STAR_SNOW`               | 0.6                     | approximate saturation vapor pressure at 0°C (kPa)   |

<<<<<<< HEAD
=======
## Input Files

### Run Settings

See [Run-time Options](#run-time-options) above.

Multi-site runs, sensitivity tests, and Monte Carlo runs are no longer supported. Typically these analyses are handled 
using the [PEcAn Framework](https://pecanproject.org/).

### Parameters and Initial Conditions

Both initial conditions and parameters are specified in a file named `sipnet.param`.

The SIPNET parameter file (`sipnet.param`) specifies model parameters and their properties for each simulation. 
Each line in the file corresponds to a single parameter and contains five or six space-separated values.

| Column         | Description                                |
| -------------- | ------------------------------------------ |
| Parameter Name | Name of the parameter                      |
| Value          | Value of the parameter to use in the model |

#### Example `sipnet.param` file

Column names are not used, but are:

```
param_name value
```

The first lines in `sipnet.param` could be:

```
plantWoodInit 110
laiInit 0
litterInit 200
soilInit 7000
litterWFracInit 0.5
soilWFracInit 0.6
snowInit 1
microbeInit 0.5
fineRootFrac 0.2
coarseRootFrac 0.2
aMax 95
aMaxFrac 0.85
...
```


### Climate

For each step of the model, the following inputs are needed. These are provided in a file named `<sitename>.clim` with the following columns:

| col | parameter | description                                                          | units                                                                          | notes                                                                                                          |
| --- | --------- | -------------------------------------------------------------------- | ------------------------------------------------------------------------------ | -------------------------------------------------------------------------------------------------------------- |
| 1   | year      | year of start of this timestep                                       |                                                                                | integer, e.g. 2010                                                                                             |
| 2   | day       | day of start of this timestep                                        | Day of year                                                                    | 1 = Jan 1                                                                                                      |
| 3   | time      | time of start of this timestep                                       | hours after midnight                                                           | e.g. noon = 12.0, midnight = 0.0, can be a fraction                                                            |
| 4   | length    | length of this timestep                                              | days                                                                           | variable-length timesteps allowed, typically not used                                                          |
| 5   | tair      | avg. air temp for this time step                                     | degrees Celsius                                                                |                                                                                                                |
| 6   | tsoil     | average soil temperature for this time step                          | degrees Celsius                                                                | can be estimated from Tair                                                                                     |
| 7   | par       | average photosynthetically active radiation (PAR) for this time step | $\text{Einsteins} \cdot m^{-2} \text{ground area} \cdot \text{time step}^{-1}$ | input is in Einsteins \* m^-2 ground area, summed over entire time step                                        |
| 8   | precip    | total precip. for this time step                                     | cm                                                                             | input is in mm; water equivilant - either rain or snow                                                         |
| 9   | vpd       | average vapor pressure deficit                                       | kPa                                                                            | input is in Pa, can be calculated from air temperature and relative humidity.                                  |
| 10  | vpdSoil   | average vapor pressure deficit between soil and air                  | kPa                                                                            | input is in Pa ; differs from vpd in that saturation vapor pressure is calculated using Tsoil rather than Tair |
| 11  | vPress    | average vapor pressure in canopy airspace                            | kPa                                                                            | input is in Pa                                                                                                 |
| 12  | wspd      | avg. wind speed                                                      | m/s                                                                            |                                                                                                                |

Note: An older format for this file included location as the first column and soilWetness as the last column. Files 
with this older format can still be read by sipnet:
* SIPNET will print a warning indicating that it is ignoring the obsolete columns
* If there is more than one location specified in the file, SIPNET will error and halt

#### Example `sipnet.clim` file:

Column names are not used, but are:

```
loc	year day  time length tair tsoil par    precip vpd   vpdSoil vPress wspd
```

**Half-hour time step**

```
0	1998 305  0.00    -1800   1.9000   1.2719   0.0000   0.0000 109.5364  77.5454 726.6196   1.6300
0	1998 305  0.50    -1800   1.9000   1.1832   0.0000   0.0000 109.5364  73.1254 726.6196   1.6300
0	1998 305  1.00    -1800   2.0300   1.1171   0.0000   0.0000 110.4243  63.9567 732.5092   0.6800
0	1998 305  1.50    -1800   2.0300   1.0439   0.0000   0.0000 110.4243  60.3450 732.5092   0.6800
```

**Variable time step**

```
0	  1998 305  0.00  0.292 1.5  0.8   0.0000 0.0000 105.8 70.1    711.6  0.9200
0	  1998 305  7.00  0.417 3.6  1.8   5.6016 0.0000 125.7 23.5    809.4  1.1270
0	  1998 305 17.00  0.583 1.9  1.3   0.0000 0.0000 108.1 75.9    732.7  1.1350
0	  1998 306  7.00  0.417 2.2  1.4   2.7104 1.0000 114.1 71.6    741.8  0.9690
```

### Agronomic Events

For managed ecosystems, the following inputs are provided in a file named `events.in` with the following columns:

| col   | parameter   | description                     | units       | notes                                 |
| ----- | ----------- | ------------------------------- | ----------- | ------------------------------------- |
| 1     | year        | year of start of this timestep  |             | e.g. 2010                             |
| 2     | day         | day of start of this timestep   | Day of year | 1 = Jan 1                             |
| 3     | event_type  | type of event                   |             | one of plant, harv, till, fert, irrig |
| 4...n | event_param | parameter associated with event |             | see table below                       |

- Agronomic events are stored in `events.in`, one event per row
- Events in the file must be sorted chronologically
- Events are specified by year and day (no hourly timestamp)
- It is assumed that there is one (or more) records in the climate file for each year/day that appears in the events file
  - SIPNET will throw an error if it finds an event with no corresponding climate record
- Events are processed with the first climate record that occurs for the relevant year/day as an instantaneous one-time change
  - We may need events with duration later, spec TBD. Tillage is likely in this bucket.
- The effects of an event are applied after fluxes are calculated for the current climate record; they are applied as a delta to one or more state variables, as required


| parameter |  col  | req?  | description                                 |
| --------- | :---: | :---: | ------------------------------------------- |
| amount    |   5   |   Y   | Amount added (cm/d)                         |
| method    |   6   |   Y   | 0=canopy<br>1=soil<br>2=flood (placeholder) |

- Model representation:
    - an irrigation event increases soil moisture. Canopy irrigation also loses some moisture to evaporation.

Specifically: 

- amount is listed as cm/d, as events are specified per-day, this is treated as `cm` of water added on that day even though it is added at a specific time step.
- For method=soil, this amount of water is added directly to the `soilWater` state variable.
- For method=canopy, a fraction of the irrigation water (determined by input param `immedEvapFrac`) is added to the flux state variable `immedEvap`, with the remainder going to `soilWater`.

Notes:

- Irrigation could also directly change the soil moisture content rather than adding water as a flux. This could be used to represent an irrigation program that sets a moisture range and turns irrigation on at the low end and off at the high end of the range.

#### Fertilization Events

| parameter |  col   | req?  | description |
| --------- | :----: | :---: | ----------- |
| org-N     |   5    |   Y   | g N / m2    |
| org-C     |   6    |   Y   | g C / m2    |
| min-N     |   7    |   Y   | g N / m2    | <!--(NH4+NO3 in one pool model; NH4 in two pool model)-->       |

<!--
|           | min-N2 |   8   | Y*          | g N / m2 (*not unused in one pool model, NO3 in two pool model) |  |
-->

Model representation:

    - increases size of mineral N and litter C and N. Urea-N is assumed to be mineral N.
<!-- or NH4 in two pool model ... common assumption (e.g. DayCent) unless urease inhibitors are represented.-->
    - notes: PEcAn will handle conversion from fertilizer amount and type to mass of N and C allocated to different pools 

#### Tillage Events

| parameter                          |  col  | req?  | description         |
| ---------------------------------- | :---: | :---: | ------------------- |
| tillageEff (\(f_{\textrm{till}}\)) |   5   |   Y   | Adjustment to $R_H$ |

Model representation:

    - Transient increase in decomposition rate by $f_{\text{,tillage}}$ that exponentially decays over time.
    - Multiple tillage events are additive.

#### Planting Events

| parameter     |  col  | req?  | description                                  |
| ------------- | :---: | :---: | -------------------------------------------- |
| leaf-C        |   5   |   Y   | C added to leaf pool (g C / m2)              |
| wood-C        |   6   |   Y   | C added to above-ground wood pool (g C / m2) |
| fine-root-C   |   7   |   Y   | C added to fine root pool (g C / m2)         |
| coarse-root-C |   8   |   Y   | C added to coarse root pool (g C / m2)       |

Model representation:

    - Date of event is the date of emergence, not the date of actual planting 
    - Increases size of carbon pools by the amount of each respective parameter
    - $N$ pools are calculated from $CN$ stoichiometric ratios.

Notes: PFT (crop type) is not an input parameter for a planting event because SIPNET only represents a single PFT.

#### Harvest Events

| parameter                                                  |  col  | req?  | description           |
| ---------------------------------------------------------- | :---: | :---: | --------------------- |
| fraction of aboveground biomass removed                    |   5   |   Y   |                       |
| fraction of belowground biomass removed                    |   6   |   N   | default = 0           |
| fraction of aboveground biomass transferred to litter pool |   7   |   N   | default = 1 - removed |
| fraction of belowground biomass transferred to litter pool |   8   |   N   | default = 1 - removed |

Model representation:

    - biomass C and N pools are either removed or added to litter
    - for annuals or plants terminated, no biomass remains (col 5 + col 7 = 1 and col 6 + col 8 = 1). 
    - for perennials, some biomass may remain (col 5 + col 7 <= 1 and col 6 + col 8 <= 1; remainder is living).
    - root biomass is only removed for root crops
 
#### Example of `events.in` file:

```
2022  35  till  0.2       # tilled on day 35, f_till = 0.2 (20% boost to rate term)
2022  40  till  0.1       # tilled on day 40, adds 0.1 to f_till
2022  40  irrig  5 1      # 5cm canopy irrigation on day 40 applied to soil
2022  40  fert   0 0 10   # fertilized with 10 g / m2 N_min on day 40 of 2022
2022  50  plant  10 3 2 5 # plant emergence on day 50 with 10/3/2/4 g C / m2, respectively, added to the leaf/wood/fine root/coarse root pools 
2022  250 harv   0.1      # harvest 10% of aboveground plant biomass on day 250
```

## Outputs

### Model Outputs

The `sipnet.out` file contains a time series of state variables and fluxes from the simulation.  

|     | Symbol               | Parameter Name      | Definition                     | Units                |
| --- | -------------------- | ------------------- | ------------------------------ | -------------------- |
| 1   |                      | year                | year of start of this timestep |                      |
| 2   |                      | day                 | day of start of this timestep  |                      |
| 3   |                      | time                | time of start of this timestep |                      |
| 4   |                      | plantWoodC          | carbon in wood                 | g C/m$^2$            |
| 5   |                      | plantLeafC          | carbon in leaves               | g C/m$^2$            |
| 6   |                      | soil                | carbon in mineral soil         | g C/m$^2$            |
| 7   |                      | microbeC            | carbon in soil microbes        | g C/m$^2$            |
| 8   |                      | coarseRootC         | carbon in coarse roots         | g C/m$^2$            |
| 9   |                      | fineRootC           | carbon in fine roots           | g C/m$^2$            |
| 10  |                      | litter              | carbon in litter               | g C/m$^2$            |
| 11  |                      | litterWater         | moisture in litter layer       | cm                   |
| 12  |                      | soilWater           | moisture in soil               | cm                   |
| 13  | $f_\text{WHC}$       | soilWetnessFrac     | moisture in soil as fraction   |                      |
| 14  |                      | snow                | snow water                     | cm                   |
| 15  |                      | npp                 | net primary production         | g C/m$^2$            |
| 16  |                      | nee                 | net ecosystem production       | g C/m$^2$            |
| 17  |                      | cumNEE              | cumulative nee                 | g C/m$^2$            |
| 18  | $GPP$                | gpp                 | gross ecosystem production     | g C/m$^2$            |
| 19  | $R_{A,\text{above}}$ | rAboveground        | plant respiration above ground | g C/m$^2$            |
| 20  | $R_H$                | rSoil               | soil respiration               | g C/m$^2$            |
| 21  | $R_{A\text{, root}}$ | rRoot               | root respiration               | g C/m$^2$            |
| 22  | $R$                  | rtot                | total respiration              | g C/m$^2$            |
| 23  |                      | fluxestranspiration | transpiration                  | cm                   |
| 24  | $F^N_\text{vol}$     | fluxesn2o           | Nitrous Oxide flux             | g N/m$^2$ / timestep |
| 25  | $F^C_{\text{CH}_4}$  | fluxesch4           | Methane Flux                   | g C/m$^2$ / timestep |
| 26  | $F^N_\text{vol}$     | fluxesn2o           | Nitrous Oxide flux             | g N/m$^2$ / timestep |
| 27  | $F^C_{\text{CH}_4}$  | fluxesch4           | Methane Flux                   | g C/m$^2$ / timestep |

An example output file can be found in [tests/smoke/sipnet.out](https://github.com/PecanProject/sipnet/blob/master/tests/smoke/niwot/sipnet.out).

```
Notes: PlantWoodC, PlantLeafC, Soil and Litter in g C/m^2; Water and Snow in cm; SoilWetness is fraction of WHC;
year day time plantWoodC plantLeafC soil microbeC coarseRootC fineRootC litter litterWater soilWater soilWetnessFrac snow npp nee cumNEE gpp rAboveground rSoil rRoot ra rh rtot evapotranspiration fluxestranspiration fPAR
1998 305  0.00  5759.77  1133.88 16000.06     8.00  1919.90  1919.64   400.00    0.500     6.00    0.500     0.00    -0.32     0.74     0.74     0.00    0.164    0.578    0.159    0.324    0.419    0.742 0.00302126   0.0000   0.0000
1998 305  7.00  5759.63  1133.71 16000.08     8.00  1919.77  1919.10   400.00    0.500     5.99    0.500     0.00    -0.30     0.97     1.71     0.22    0.271    0.917    0.251    0.522    0.666    1.188 0.00240544   0.0022   0.5821
1998 305 17.00  5759.16  1133.48 16000.15     8.00  1919.57  1918.37   400.00    0.500     5.99    0.499     0.00    -0.67     1.56     3.27     0.00    0.338    1.219    0.335    0.673    0.884    1.557 0.00662149   0.0000   0.5821
```

### Events output

When event handling is enabled, SIPNET will create a file named `events.out`. 

This file is designed primarily for _testing and debugging_.  
It contains one row for each agronomic event that is processed. 
Each row lists the year, day, event type, and parameter name/value pairs. 
The name/value pairs represent the state variables that are directly changed by an event, recording the change (delta) applied to each.

Information in `events.out` can, in principle, be reconstructed or inferred from `events.in` and `sipnet.out` though this may be confounded if simultaneous events affect the same variable.

Still, _`sipnet.out` is the authoritative source_ for information about system state and evolution in time, including responses to events.

Below is an example `events.out`, with header enabled for clarity. 
Note the delimiters: spaces separate columns, commas separate name/value pairs, and `=` map names with their values (deltas).

```
year  day  type     param_name=delta[,param_name=delta,...]
2023   65  plant    envi.plantLeafC=3.00,envi.plantWoodC=4.00,envi.fineRootC=5.00,envi.coarseRootC=6.00
2023   70  irrig    envi.soilWater=5.00
2023  200  harv     env.litter=5.46,envi.plantLeafC=-5.93,envi.plantWoodC=-4.75,envi.fineRootC=-3.73,envi.coarseRootC=-3.89
2024   65  plant    envi.plantLeafC=3.00,envi.plantWoodC=5.00,envi.fineRootC=7.00,envi.coarseRootC=9.00
2024   70  irrig    fluxes.immedEvap=2.50,envi.soilWater=2.50
2024  200  harv     env.litter=4.25,envi.plantLeafC=-1.39,envi.plantWoodC=-1.63,envi.fineRootC=-2.52,envi.coarseRootC=-2.97
```

>>>>>>> 4188d25f
<!--

|    | $F^C_\text{CH_4}$  |fluxesch4    | Methane Flux                   | g C/m$^2$ / timestep |
# unused content

TODO: update and move the following terms used in model description to appropriate tables

| Symbol                                | Description                                         |
| ------------------------------------- | --------------------------------------------------- |
| $F_{T,Q10}$                           | Temperature dependence using Q10 relationship       |
| $F_{T,opt}$                           | Temperature dependence based on optimal temperature |
| $W_{\text{soil}}$                     | Soil water content                                  |
| $W_{\text{WHC}}$                      | Soil Water Holding Capacity                         |
| $f_{\text{anaer}}$                    | Fraction of anaerobic soil                          |
| $R_{\text{mineralization,N}}$         | Rate of nitrogen mineralization                     |
| $R_{\text{leach,}N_{\text{mineral}}}$ | Rate of mineral nitrogen leaching                   |
| $R_{\text{vol,}N_{\text{mineral}}}$   | Rate of mineral nitrogen volatilization             |
| $R_{\text{fert,}N_{\text{mineral}}}$  | Rate of mineral nitrogen fertilization              |
| $R_{\text{fert,}N_{\text{org}}}$      | Rate of organic nitrogen fertilization input        |
| $R_{\text{meth}}$                     | Rate of methane production                          |
| $R_{\text{methox}}$                   | Rate of methane oxidation                           |
-->
<|MERGE_RESOLUTION|>--- conflicted
+++ resolved
@@ -156,28 +156,14 @@
 
 ### Allocation parameters
 
-|      | Symbol                    | Parameter Name      | Definition                                     | Units                              | notes              |
-| ---- | ------------------------- | ------------------- | ---------------------------------------------- | ---------------------------------- | ------------------ |
-| 64   |                           | fineRootFrac        | fraction of wood carbon allocated to fine root |                                    |                    |
-| 65   |                           | coarseRootFrac      | fraction of wood carbon that is coarse root    |                                    |                    |
-| 66   | $\alpha_\text{fine root}$ | fineRootAllocation  | fraction of NPP allocated to fine roots        |                                    |                    |
-| 67   | $\alpha_\text{wood}$      | woodAllocation      | fraction of NPP allocated to wood              |                                    |                    |
-<<<<<<< HEAD
-| <!-- | 68                        |                     | fineRootExudation                              | fraction of GPP exuded to the soil |                    | Pulsing parameters |
-| 68   |                           | coarseRootExudation | fraction of NPP exuded to the soil             |                                    | Pulsing parameters |
--->
-|     | Symbol                    | Parameter Name      | Definition                                     | Units    | notes              |
-| --- | ------------------------- | ------------------- | ---------------------------------------------- | -------- | ------------------ |
-| 64  |                           | fineRootFrac        | fraction of wood carbon allocated to fine root |          |                    |
-| 65  |                           | coarseRootFrac      | fraction of wood carbon that is coarse root    |          |                    |
-| 66  | $\alpha_\text{fine root}$ | fineRootAllocation  | fraction of NPP allocated to fine roots        |          |                    |
-| 67  | $\alpha_\text{wood}$      | woodAllocation      | fraction of NPP allocated to wood              |          |                    |
-|     | 68                        | fineRootExudation   | fraction of GPP exuded to the soil[^exudates]  | fraction | Pulsing parameters |
-| 68  |                           | coarseRootExudation | fraction of GPP exuded to the soil[^exudates]  | fraction | Pulsing parameters |
-=======
-|      | 68                        | fineRootExudation   | fraction of GPP exuded to the soil[^exudates]  | fraction                           | Pulsing parameters |
-| 68   |                           | coarseRootExudation | fraction of GPP exuded to the soil[^exudates]  | fraction                          | Pulsing parameters |
->>>>>>> 4188d25f
+|     | Symbol                    | Parameter Name      | Definition                                                      | Units    | notes              |
+| --- | ------------------------- | ------------------- | --------------------------------------------------------------- | -------- | ------------------ |
+| 64  |                           | fineRootFrac        | fraction of wood carbon allocated to fine root                  |          |                    |
+| 65  |                           | coarseRootFrac      | fraction of wood carbon that is coarse root                     |          |                    |
+| 66  | $\alpha_\text{fine root}$ | fineRootAllocation  | fraction of NPP allocated to fine roots                         |          |                    |
+| 67  | $\alpha_\text{wood}$      | woodAllocation      | fraction of NPP allocated to wood                               |          |                    |
+| 68  |                           | fineRootExudation   | fraction of GPP from fine roots exuded to the soil[^exudates]   | fraction | Pulsing parameters |
+| 69  |                           | coarseRootExudation | fraction of GPP from coarse roots exuded to the soil[^exudates] | fraction | Pulsing parameters |
 
 [^exudates]: Fine and coarse root exudation are calculated as a fraction of GPP, but the exudates are subtracted from the fine and coarse root pools, respectively. <!--Note that previous versions incorrectly defined fine root exudates as a fraction of NPP-->
 
@@ -196,15 +182,15 @@
 
 ### Soil respiration parameters
 
-|     | Symbol            | Parameter Name      | Definition                                                                          | Units                                         | notes                                                 |
-| --- | ----------------- | ------------------- | ----------------------------------------------------------------------------------- | --------------------------------------------- | ----------------------------------------------------- |
-| 30  | $K_\text{litter}$ | litterBreakdownRate | rate at which litter is converted to soil / respired at 0°C and max soil moisture   | g C broken down \* g^-1 litter C \* day^-1    | read in as per-year rate                              |
-| 31  |                   | fracLitterRespired  | of the litter broken down, fraction respired (the rest is transferred to soil pool) |                                               |                                                       |
-| 32  | $K_{dec}$         | baseSoilResp        | Soil respiration rate at $0 ^{\circ}\text{C}$ and moisture saturated soil           | g C respired \* g$^{-1}$ soil C \* day$^{-1}$ | read in as per-year rate                              |
-| 34  | $Q_{10s}$         | soilRespQ10         | Soil respiration Q10                                                                |                                               | scalar determining effect of temp on soil respiration |
-| 39  |                   | soilRespMoistEffect | scalar determining effect of moisture on soil resp.                                 |                                               |                                                       |
-|     |                   | baseMicrobeResp     |                                                                                     |                                               |                                                       |
-| new | $f_{\textrm{till}}$ | tillageEff   | Effect of tillage on decomposition that exponentially decays over time | fraction | Per‑event in `events.in`; 0 = no effect |
+|     | Symbol              | Parameter Name      | Definition                                                                          | Units                                         | notes                                                 |
+| --- | ------------------- | ------------------- | ----------------------------------------------------------------------------------- | --------------------------------------------- | ----------------------------------------------------- |
+| 30  | $K_\text{litter}$   | litterBreakdownRate | rate at which litter is converted to soil / respired at 0°C and max soil moisture   | g C broken down \* g^-1 litter C \* day^-1    | read in as per-year rate                              |
+| 31  |                     | fracLitterRespired  | of the litter broken down, fraction respired (the rest is transferred to soil pool) |                                               |                                                       |
+| 32  | $K_{dec}$           | baseSoilResp        | Soil respiration rate at $0 ^{\circ}\text{C}$ and moisture saturated soil           | g C respired \* g$^{-1}$ soil C \* day$^{-1}$ | read in as per-year rate                              |
+| 34  | $Q_{10s}$           | soilRespQ10         | Soil respiration Q10                                                                |                                               | scalar determining effect of temp on soil respiration |
+| 39  |                     | soilRespMoistEffect | scalar determining effect of moisture on soil resp.                                 |                                               |                                                       |
+|     |                     | baseMicrobeResp     |                                                                                     |                                               |                                                       |
+| new | $f_{\textrm{till}}$ | tillageEff          | Effect of tillage on decomposition that exponentially decays over time              | fraction                                      | Per‑event in `events.in`; 0 = no effect               |
 
 - $R_{dec}$: Rate of decomposition $(\text{day}^{-1})$ 
 - $Q_{10dec}$: Temperature coefficient for $R_{dec}$ (unitless)
@@ -309,291 +295,6 @@
 | `GAMMA`                     | 66                      | psychometric constant (Pa/K)                         |
 | `E_STAR_SNOW`               | 0.6                     | approximate saturation vapor pressure at 0°C (kPa)   |
 
-<<<<<<< HEAD
-=======
-## Input Files
-
-### Run Settings
-
-See [Run-time Options](#run-time-options) above.
-
-Multi-site runs, sensitivity tests, and Monte Carlo runs are no longer supported. Typically these analyses are handled 
-using the [PEcAn Framework](https://pecanproject.org/).
-
-### Parameters and Initial Conditions
-
-Both initial conditions and parameters are specified in a file named `sipnet.param`.
-
-The SIPNET parameter file (`sipnet.param`) specifies model parameters and their properties for each simulation. 
-Each line in the file corresponds to a single parameter and contains five or six space-separated values.
-
-| Column         | Description                                |
-| -------------- | ------------------------------------------ |
-| Parameter Name | Name of the parameter                      |
-| Value          | Value of the parameter to use in the model |
-
-#### Example `sipnet.param` file
-
-Column names are not used, but are:
-
-```
-param_name value
-```
-
-The first lines in `sipnet.param` could be:
-
-```
-plantWoodInit 110
-laiInit 0
-litterInit 200
-soilInit 7000
-litterWFracInit 0.5
-soilWFracInit 0.6
-snowInit 1
-microbeInit 0.5
-fineRootFrac 0.2
-coarseRootFrac 0.2
-aMax 95
-aMaxFrac 0.85
-...
-```
-
-
-### Climate
-
-For each step of the model, the following inputs are needed. These are provided in a file named `<sitename>.clim` with the following columns:
-
-| col | parameter | description                                                          | units                                                                          | notes                                                                                                          |
-| --- | --------- | -------------------------------------------------------------------- | ------------------------------------------------------------------------------ | -------------------------------------------------------------------------------------------------------------- |
-| 1   | year      | year of start of this timestep                                       |                                                                                | integer, e.g. 2010                                                                                             |
-| 2   | day       | day of start of this timestep                                        | Day of year                                                                    | 1 = Jan 1                                                                                                      |
-| 3   | time      | time of start of this timestep                                       | hours after midnight                                                           | e.g. noon = 12.0, midnight = 0.0, can be a fraction                                                            |
-| 4   | length    | length of this timestep                                              | days                                                                           | variable-length timesteps allowed, typically not used                                                          |
-| 5   | tair      | avg. air temp for this time step                                     | degrees Celsius                                                                |                                                                                                                |
-| 6   | tsoil     | average soil temperature for this time step                          | degrees Celsius                                                                | can be estimated from Tair                                                                                     |
-| 7   | par       | average photosynthetically active radiation (PAR) for this time step | $\text{Einsteins} \cdot m^{-2} \text{ground area} \cdot \text{time step}^{-1}$ | input is in Einsteins \* m^-2 ground area, summed over entire time step                                        |
-| 8   | precip    | total precip. for this time step                                     | cm                                                                             | input is in mm; water equivilant - either rain or snow                                                         |
-| 9   | vpd       | average vapor pressure deficit                                       | kPa                                                                            | input is in Pa, can be calculated from air temperature and relative humidity.                                  |
-| 10  | vpdSoil   | average vapor pressure deficit between soil and air                  | kPa                                                                            | input is in Pa ; differs from vpd in that saturation vapor pressure is calculated using Tsoil rather than Tair |
-| 11  | vPress    | average vapor pressure in canopy airspace                            | kPa                                                                            | input is in Pa                                                                                                 |
-| 12  | wspd      | avg. wind speed                                                      | m/s                                                                            |                                                                                                                |
-
-Note: An older format for this file included location as the first column and soilWetness as the last column. Files 
-with this older format can still be read by sipnet:
-* SIPNET will print a warning indicating that it is ignoring the obsolete columns
-* If there is more than one location specified in the file, SIPNET will error and halt
-
-#### Example `sipnet.clim` file:
-
-Column names are not used, but are:
-
-```
-loc	year day  time length tair tsoil par    precip vpd   vpdSoil vPress wspd
-```
-
-**Half-hour time step**
-
-```
-0	1998 305  0.00    -1800   1.9000   1.2719   0.0000   0.0000 109.5364  77.5454 726.6196   1.6300
-0	1998 305  0.50    -1800   1.9000   1.1832   0.0000   0.0000 109.5364  73.1254 726.6196   1.6300
-0	1998 305  1.00    -1800   2.0300   1.1171   0.0000   0.0000 110.4243  63.9567 732.5092   0.6800
-0	1998 305  1.50    -1800   2.0300   1.0439   0.0000   0.0000 110.4243  60.3450 732.5092   0.6800
-```
-
-**Variable time step**
-
-```
-0	  1998 305  0.00  0.292 1.5  0.8   0.0000 0.0000 105.8 70.1    711.6  0.9200
-0	  1998 305  7.00  0.417 3.6  1.8   5.6016 0.0000 125.7 23.5    809.4  1.1270
-0	  1998 305 17.00  0.583 1.9  1.3   0.0000 0.0000 108.1 75.9    732.7  1.1350
-0	  1998 306  7.00  0.417 2.2  1.4   2.7104 1.0000 114.1 71.6    741.8  0.9690
-```
-
-### Agronomic Events
-
-For managed ecosystems, the following inputs are provided in a file named `events.in` with the following columns:
-
-| col   | parameter   | description                     | units       | notes                                 |
-| ----- | ----------- | ------------------------------- | ----------- | ------------------------------------- |
-| 1     | year        | year of start of this timestep  |             | e.g. 2010                             |
-| 2     | day         | day of start of this timestep   | Day of year | 1 = Jan 1                             |
-| 3     | event_type  | type of event                   |             | one of plant, harv, till, fert, irrig |
-| 4...n | event_param | parameter associated with event |             | see table below                       |
-
-- Agronomic events are stored in `events.in`, one event per row
-- Events in the file must be sorted chronologically
-- Events are specified by year and day (no hourly timestamp)
-- It is assumed that there is one (or more) records in the climate file for each year/day that appears in the events file
-  - SIPNET will throw an error if it finds an event with no corresponding climate record
-- Events are processed with the first climate record that occurs for the relevant year/day as an instantaneous one-time change
-  - We may need events with duration later, spec TBD. Tillage is likely in this bucket.
-- The effects of an event are applied after fluxes are calculated for the current climate record; they are applied as a delta to one or more state variables, as required
-
-
-| parameter |  col  | req?  | description                                 |
-| --------- | :---: | :---: | ------------------------------------------- |
-| amount    |   5   |   Y   | Amount added (cm/d)                         |
-| method    |   6   |   Y   | 0=canopy<br>1=soil<br>2=flood (placeholder) |
-
-- Model representation:
-    - an irrigation event increases soil moisture. Canopy irrigation also loses some moisture to evaporation.
-
-Specifically: 
-
-- amount is listed as cm/d, as events are specified per-day, this is treated as `cm` of water added on that day even though it is added at a specific time step.
-- For method=soil, this amount of water is added directly to the `soilWater` state variable.
-- For method=canopy, a fraction of the irrigation water (determined by input param `immedEvapFrac`) is added to the flux state variable `immedEvap`, with the remainder going to `soilWater`.
-
-Notes:
-
-- Irrigation could also directly change the soil moisture content rather than adding water as a flux. This could be used to represent an irrigation program that sets a moisture range and turns irrigation on at the low end and off at the high end of the range.
-
-#### Fertilization Events
-
-| parameter |  col   | req?  | description |
-| --------- | :----: | :---: | ----------- |
-| org-N     |   5    |   Y   | g N / m2    |
-| org-C     |   6    |   Y   | g C / m2    |
-| min-N     |   7    |   Y   | g N / m2    | <!--(NH4+NO3 in one pool model; NH4 in two pool model)-->       |
-
-<!--
-|           | min-N2 |   8   | Y*          | g N / m2 (*not unused in one pool model, NO3 in two pool model) |  |
--->
-
-Model representation:
-
-    - increases size of mineral N and litter C and N. Urea-N is assumed to be mineral N.
-<!-- or NH4 in two pool model ... common assumption (e.g. DayCent) unless urease inhibitors are represented.-->
-    - notes: PEcAn will handle conversion from fertilizer amount and type to mass of N and C allocated to different pools 
-
-#### Tillage Events
-
-| parameter                          |  col  | req?  | description         |
-| ---------------------------------- | :---: | :---: | ------------------- |
-| tillageEff (\(f_{\textrm{till}}\)) |   5   |   Y   | Adjustment to $R_H$ |
-
-Model representation:
-
-    - Transient increase in decomposition rate by $f_{\text{,tillage}}$ that exponentially decays over time.
-    - Multiple tillage events are additive.
-
-#### Planting Events
-
-| parameter     |  col  | req?  | description                                  |
-| ------------- | :---: | :---: | -------------------------------------------- |
-| leaf-C        |   5   |   Y   | C added to leaf pool (g C / m2)              |
-| wood-C        |   6   |   Y   | C added to above-ground wood pool (g C / m2) |
-| fine-root-C   |   7   |   Y   | C added to fine root pool (g C / m2)         |
-| coarse-root-C |   8   |   Y   | C added to coarse root pool (g C / m2)       |
-
-Model representation:
-
-    - Date of event is the date of emergence, not the date of actual planting 
-    - Increases size of carbon pools by the amount of each respective parameter
-    - $N$ pools are calculated from $CN$ stoichiometric ratios.
-
-Notes: PFT (crop type) is not an input parameter for a planting event because SIPNET only represents a single PFT.
-
-#### Harvest Events
-
-| parameter                                                  |  col  | req?  | description           |
-| ---------------------------------------------------------- | :---: | :---: | --------------------- |
-| fraction of aboveground biomass removed                    |   5   |   Y   |                       |
-| fraction of belowground biomass removed                    |   6   |   N   | default = 0           |
-| fraction of aboveground biomass transferred to litter pool |   7   |   N   | default = 1 - removed |
-| fraction of belowground biomass transferred to litter pool |   8   |   N   | default = 1 - removed |
-
-Model representation:
-
-    - biomass C and N pools are either removed or added to litter
-    - for annuals or plants terminated, no biomass remains (col 5 + col 7 = 1 and col 6 + col 8 = 1). 
-    - for perennials, some biomass may remain (col 5 + col 7 <= 1 and col 6 + col 8 <= 1; remainder is living).
-    - root biomass is only removed for root crops
- 
-#### Example of `events.in` file:
-
-```
-2022  35  till  0.2       # tilled on day 35, f_till = 0.2 (20% boost to rate term)
-2022  40  till  0.1       # tilled on day 40, adds 0.1 to f_till
-2022  40  irrig  5 1      # 5cm canopy irrigation on day 40 applied to soil
-2022  40  fert   0 0 10   # fertilized with 10 g / m2 N_min on day 40 of 2022
-2022  50  plant  10 3 2 5 # plant emergence on day 50 with 10/3/2/4 g C / m2, respectively, added to the leaf/wood/fine root/coarse root pools 
-2022  250 harv   0.1      # harvest 10% of aboveground plant biomass on day 250
-```
-
-## Outputs
-
-### Model Outputs
-
-The `sipnet.out` file contains a time series of state variables and fluxes from the simulation.  
-
-|     | Symbol               | Parameter Name      | Definition                     | Units                |
-| --- | -------------------- | ------------------- | ------------------------------ | -------------------- |
-| 1   |                      | year                | year of start of this timestep |                      |
-| 2   |                      | day                 | day of start of this timestep  |                      |
-| 3   |                      | time                | time of start of this timestep |                      |
-| 4   |                      | plantWoodC          | carbon in wood                 | g C/m$^2$            |
-| 5   |                      | plantLeafC          | carbon in leaves               | g C/m$^2$            |
-| 6   |                      | soil                | carbon in mineral soil         | g C/m$^2$            |
-| 7   |                      | microbeC            | carbon in soil microbes        | g C/m$^2$            |
-| 8   |                      | coarseRootC         | carbon in coarse roots         | g C/m$^2$            |
-| 9   |                      | fineRootC           | carbon in fine roots           | g C/m$^2$            |
-| 10  |                      | litter              | carbon in litter               | g C/m$^2$            |
-| 11  |                      | litterWater         | moisture in litter layer       | cm                   |
-| 12  |                      | soilWater           | moisture in soil               | cm                   |
-| 13  | $f_\text{WHC}$       | soilWetnessFrac     | moisture in soil as fraction   |                      |
-| 14  |                      | snow                | snow water                     | cm                   |
-| 15  |                      | npp                 | net primary production         | g C/m$^2$            |
-| 16  |                      | nee                 | net ecosystem production       | g C/m$^2$            |
-| 17  |                      | cumNEE              | cumulative nee                 | g C/m$^2$            |
-| 18  | $GPP$                | gpp                 | gross ecosystem production     | g C/m$^2$            |
-| 19  | $R_{A,\text{above}}$ | rAboveground        | plant respiration above ground | g C/m$^2$            |
-| 20  | $R_H$                | rSoil               | soil respiration               | g C/m$^2$            |
-| 21  | $R_{A\text{, root}}$ | rRoot               | root respiration               | g C/m$^2$            |
-| 22  | $R$                  | rtot                | total respiration              | g C/m$^2$            |
-| 23  |                      | fluxestranspiration | transpiration                  | cm                   |
-| 24  | $F^N_\text{vol}$     | fluxesn2o           | Nitrous Oxide flux             | g N/m$^2$ / timestep |
-| 25  | $F^C_{\text{CH}_4}$  | fluxesch4           | Methane Flux                   | g C/m$^2$ / timestep |
-| 26  | $F^N_\text{vol}$     | fluxesn2o           | Nitrous Oxide flux             | g N/m$^2$ / timestep |
-| 27  | $F^C_{\text{CH}_4}$  | fluxesch4           | Methane Flux                   | g C/m$^2$ / timestep |
-
-An example output file can be found in [tests/smoke/sipnet.out](https://github.com/PecanProject/sipnet/blob/master/tests/smoke/niwot/sipnet.out).
-
-```
-Notes: PlantWoodC, PlantLeafC, Soil and Litter in g C/m^2; Water and Snow in cm; SoilWetness is fraction of WHC;
-year day time plantWoodC plantLeafC soil microbeC coarseRootC fineRootC litter litterWater soilWater soilWetnessFrac snow npp nee cumNEE gpp rAboveground rSoil rRoot ra rh rtot evapotranspiration fluxestranspiration fPAR
-1998 305  0.00  5759.77  1133.88 16000.06     8.00  1919.90  1919.64   400.00    0.500     6.00    0.500     0.00    -0.32     0.74     0.74     0.00    0.164    0.578    0.159    0.324    0.419    0.742 0.00302126   0.0000   0.0000
-1998 305  7.00  5759.63  1133.71 16000.08     8.00  1919.77  1919.10   400.00    0.500     5.99    0.500     0.00    -0.30     0.97     1.71     0.22    0.271    0.917    0.251    0.522    0.666    1.188 0.00240544   0.0022   0.5821
-1998 305 17.00  5759.16  1133.48 16000.15     8.00  1919.57  1918.37   400.00    0.500     5.99    0.499     0.00    -0.67     1.56     3.27     0.00    0.338    1.219    0.335    0.673    0.884    1.557 0.00662149   0.0000   0.5821
-```
-
-### Events output
-
-When event handling is enabled, SIPNET will create a file named `events.out`. 
-
-This file is designed primarily for _testing and debugging_.  
-It contains one row for each agronomic event that is processed. 
-Each row lists the year, day, event type, and parameter name/value pairs. 
-The name/value pairs represent the state variables that are directly changed by an event, recording the change (delta) applied to each.
-
-Information in `events.out` can, in principle, be reconstructed or inferred from `events.in` and `sipnet.out` though this may be confounded if simultaneous events affect the same variable.
-
-Still, _`sipnet.out` is the authoritative source_ for information about system state and evolution in time, including responses to events.
-
-Below is an example `events.out`, with header enabled for clarity. 
-Note the delimiters: spaces separate columns, commas separate name/value pairs, and `=` map names with their values (deltas).
-
-```
-year  day  type     param_name=delta[,param_name=delta,...]
-2023   65  plant    envi.plantLeafC=3.00,envi.plantWoodC=4.00,envi.fineRootC=5.00,envi.coarseRootC=6.00
-2023   70  irrig    envi.soilWater=5.00
-2023  200  harv     env.litter=5.46,envi.plantLeafC=-5.93,envi.plantWoodC=-4.75,envi.fineRootC=-3.73,envi.coarseRootC=-3.89
-2024   65  plant    envi.plantLeafC=3.00,envi.plantWoodC=5.00,envi.fineRootC=7.00,envi.coarseRootC=9.00
-2024   70  irrig    fluxes.immedEvap=2.50,envi.soilWater=2.50
-2024  200  harv     env.litter=4.25,envi.plantLeafC=-1.39,envi.plantWoodC=-1.63,envi.fineRootC=-2.52,envi.coarseRootC=-2.97
-```
-
->>>>>>> 4188d25f
 <!--
 
 |    | $F^C_\text{CH_4}$  |fluxesch4    | Methane Flux                   | g C/m$^2$ / timestep |
