--- conflicted
+++ resolved
@@ -156,28 +156,14 @@
 
 ### Allocation parameters
 
-|      | Symbol                    | Parameter Name      | Definition                                     | Units                              | notes              |
-| ---- | ------------------------- | ------------------- | ---------------------------------------------- | ---------------------------------- | ------------------ |
-| 64   |                           | fineRootFrac        | fraction of wood carbon allocated to fine root |                                    |                    |
-| 65   |                           | coarseRootFrac      | fraction of wood carbon that is coarse root    |                                    |                    |
-| 66   | $\alpha_\text{fine root}$ | fineRootAllocation  | fraction of NPP allocated to fine roots        |                                    |                    |
-| 67   | $\alpha_\text{wood}$      | woodAllocation      | fraction of NPP allocated to wood              |                                    |                    |
-<<<<<<< HEAD
-| <!-- | 68                        |                     | fineRootExudation                              | fraction of GPP exuded to the soil |                    | Pulsing parameters |
-| 68   |                           | coarseRootExudation | fraction of NPP exuded to the soil             |                                    | Pulsing parameters |
--->
-|     | Symbol                    | Parameter Name      | Definition                                     | Units    | notes              |
-| --- | ------------------------- | ------------------- | ---------------------------------------------- | -------- | ------------------ |
+|     | Symbol                    | Parameter Name      | Definition                                     | Units                              | notes              |
+| --- | ------------------------- | ------------------- | ---------------------------------------------- | ---------------------------------- | ------------------ |
 | 64  |                           | fineRootFrac        | fraction of wood carbon allocated to fine root |          |                    |
 | 65  |                           | coarseRootFrac      | fraction of wood carbon that is coarse root    |          |                    |
 | 66  | $\alpha_\text{fine root}$ | fineRootAllocation  | fraction of NPP allocated to fine roots        |          |                    |
 | 67  | $\alpha_\text{wood}$      | woodAllocation      | fraction of NPP allocated to wood              |          |                    |
-|     | 68                        | fineRootExudation   | fraction of GPP exuded to the soil[^exudates]  | fraction | Pulsing parameters |
-| 68  |                           | coarseRootExudation | fraction of GPP exuded to the soil[^exudates]  | fraction | Pulsing parameters |
-=======
-|      | 68                        | fineRootExudation   | fraction of GPP exuded to the soil[^exudates]  | fraction                           | Pulsing parameters |
-| 68   |                           | coarseRootExudation | fraction of GPP exuded to the soil[^exudates]  | fraction                          | Pulsing parameters |
->>>>>>> 4188d25f
+| 68  |                           | fineRootExudation   | fraction of GPP exuded to the soil[^exudates]  | fraction                           | Pulsing parameters |
+| 69  |                           | coarseRootExudation | fraction of GPP exuded to the soil[^exudates]  | fraction                          | Pulsing parameters |
 
 [^exudates]: Fine and coarse root exudation are calculated as a fraction of GPP, but the exudates are subtracted from the fine and coarse root pools, respectively. <!--Note that previous versions incorrectly defined fine root exudates as a fraction of NPP-->
 
@@ -309,8 +295,6 @@
 | `GAMMA`                     | 66                      | psychometric constant (Pa/K)                         |
 | `E_STAR_SNOW`               | 0.6                     | approximate saturation vapor pressure at 0°C (kPa)   |
 
-<<<<<<< HEAD
-=======
 ## Input Files
 
 ### Run Settings
@@ -591,28 +575,4 @@
 2024   65  plant    envi.plantLeafC=3.00,envi.plantWoodC=5.00,envi.fineRootC=7.00,envi.coarseRootC=9.00
 2024   70  irrig    fluxes.immedEvap=2.50,envi.soilWater=2.50
 2024  200  harv     env.litter=4.25,envi.plantLeafC=-1.39,envi.plantWoodC=-1.63,envi.fineRootC=-2.52,envi.coarseRootC=-2.97
-```
-
->>>>>>> 4188d25f
-<!--
-
-|    | $F^C_\text{CH_4}$  |fluxesch4    | Methane Flux                   | g C/m$^2$ / timestep |
-# unused content
-
-TODO: update and move the following terms used in model description to appropriate tables
-
-| Symbol                                | Description                                         |
-| ------------------------------------- | --------------------------------------------------- |
-| $F_{T,Q10}$                           | Temperature dependence using Q10 relationship       |
-| $F_{T,opt}$                           | Temperature dependence based on optimal temperature |
-| $W_{\text{soil}}$                     | Soil water content                                  |
-| $W_{\text{WHC}}$                      | Soil Water Holding Capacity                         |
-| $f_{\text{anaer}}$                    | Fraction of anaerobic soil                          |
-| $R_{\text{mineralization,N}}$         | Rate of nitrogen mineralization                     |
-| $R_{\text{leach,}N_{\text{mineral}}}$ | Rate of mineral nitrogen leaching                   |
-| $R_{\text{vol,}N_{\text{mineral}}}$   | Rate of mineral nitrogen volatilization             |
-| $R_{\text{fert,}N_{\text{mineral}}}$  | Rate of mineral nitrogen fertilization              |
-| $R_{\text{fert,}N_{\text{org}}}$      | Rate of organic nitrogen fertilization input        |
-| $R_{\text{meth}}$                     | Rate of methane production                          |
-| $R_{\text{methox}}$                   | Rate of methane oxidation                           |
--->
+```