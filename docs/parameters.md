---
format:
  html:
    engine: katex
  pdf:
    geometry: margin=0.5in
    header-includes:
      - \usepackage{longtable}
      - \usepackage{amsmath}
---

# Input and Output Parameters (DRAFT)

Note: this is a work in progress draft. Not all parameters listed will be used in the CCMMF formulation of the model. The "Notation" section should be consistent with model equations, some of the mathematical symbols in the tables may not be.

Numbered items are cross-referenced with original documentation.

## Notation

### Variables (Pools, Fluxes, and Parameters)

| Symbol         | Description                                                                 | 
|----------------|-----------------------------------------------------------------------------| 
| $C$        | Carbon pool                                                                 |
| $N$       | Nitrogen pool                                                               |
| $CN$       | Carbon-to-Nitrogen ratio                                                    |
| $W$        | Water pool or content                                                       |
| $R$        | Respiration flux                                                            |
| $A$        | Photosynthesis rate (net assimilation)                                      |
| $T$        | Temperature                                                                 |
| $K$        | Rate constant (e.g., for decomposition or respiration)                      |
| $LAI$      | Leaf Area Index                                                             |
| $PAR$      | Photosynthetically Active Radiation                                         |
| $GPP$      | Gross Primary Production                                                    |
| $NPP$      | Net Primary Production                                                      |
| $NEE$      | Net Ecosystem Exchange                                                      |
| $VPD$      | Vapor Pressure Deficit                                                      |
| $ET$       | Evapotranspiration                                                          |
| $Q_{10}$   | Temperature sensitivity coefficient                                         |
| $f$        | The fraction of a pool or flux other than NPP                               |
| $F$        | Flux of carbon, nitrogen, or water                                          |
| $D$        | Dependency or Damping Function                                              |
| $N$        | Nitrogen                                                                    |
| $C$        | Carbon                                                                      |
| $\alpha$   | The fraction of NPP allocated to a plant pool                               |
| $k$        | Scaling factor |

### Subscripts (Temporal, Spatial, or Contextual Identifiers)

| Subscript      | Description                                                                 |
|----------------|-----------------------------------------------------------------------------|
| $X_0$       | Initial value, default value, state at time zero                            |
| $X_t$       | Value at time $t$    |
| $X_d$       | Daily value              |
| $X_\text{max}$ | Maximum value (e.g., temperature or rate)                                |
| $X_\text{min}$ | Minimum value (e.g., temperature or rate)                                |
| $X_\text{opt}$ | Optimal value (e.g., temperature or rate)                                |
| $X_\text{avg}$ | Average value (e.g., over a timestep or spatial area)                   |
| $X_\text{leaf}$ | leaf pools or fluxes                                      |
| $X_\text{wood}$ | wood pools or fluxes                                      |
| $X_\text{root}$ | root pool |
| $X_\text{fine root}$ | fine root pool    |
| $X_\text{coarse root}$ | coarse root pool |
| $X_\text{soil}$ | soil pools or processes                                   |
| $X_\text{litter}$ | litter pools or processes                               |
| $X_\text{veg}$ | vegetation processes (general)                            |
| $X_\text{resp}$ | respiration processes                                     |
| $X_\text{dec}$ | decomposition processes                                    |
| $X_\text{vol}$ | volatilization processes                                   |
| $X_\text{VPD}$ | vapor pressure deficit                                     |
| $X_\text{org}$ | organic forms                                             |
| $X_\text{mineral}$ | mineral forms                                         |
| $X_{\text{anaer}}$ | anaerobic soil conditions                                |

Subscripts may be used in combination, e.g. $X_{\text{soil,mineral},0}$.

## Run-time Parameters

Run-time parameters can change from one run to the next, or when the model is stopped and restarted. These include initial state values and parameters related to plant physiology, soil physiology, and biogeochemical cycling.

### Initial state values

|    | Symbol                     | Parameter Name  | Definition                                                               | Units                                                | notes                                                                              |
|----|----------------------------|-----------------|--------------------------------------------------------------------------|------------------------------------------------------|------------------------------------------------------------------------------------|
| 1  | $C_{\text{wood},0}$        | plantWoodInit   | Initial wood carbon                                                      | $\text{g C} \cdot \text{m}^{-2} \text{ ground area}$ | above-ground + roots                                                               |
| 2  | $LAI_0$                    | laiInit         | Initial leaf area                                                        | m^2 leaves \* m^-2 ground area                       | multiply by SLW to get initial plant leaf C: $C_{\text{leaf},0} = LAI_0 \cdot SLW$ |
| 3  | $C_{\text{litter},0}$      | litterInit      | Initial litter carbon                                                    | $\text{g C} \cdot \text{m}^{-2} \text{ ground area}$ |                                                                                    |
| 4  | $C_{\text{soil},0}$        | soilInit        | Initial soil carbon                                                      | $\text{g C} \cdot \text{m}^{-2} \text{ ground area}$ |                                                                                    |
| 5  | $W_{\text{litter},0}$      | litterWFracInit |                                                                          | unitless                                             | fraction of litterWHC                                                              |
| 6  | $W_{\text{soil},0}$        | soilWFracInit   |                                                                          | unitless                                             | fraction of soilWHC                                                                |
<<<<<<< HEAD
| 7  | $N_{\text{org, litter},0}$ |                 | Initial litter organic nitrogen content                                    | g N m$^{-2}$                                         |                                                                                    |
| 8  | $N_{\text{org, soil},0}$   |                 | Initial soil organic nitrogen content                                    | g N m$^{-2}$                                         |                                                                                    |
| 9  | $N_{\text{min},0}$         |                 | Initial soil mineral nitrogen content                                    | g N m$^{-2}$                                         |  
| 10 | ${CH_4}_{\text{soil},0}$   |                 | Initial methane concentration in the soil                                | g C m$^{-2}$                                         |                                                                                    |
| 11 | ${N_2O}_{\text{soil},0}$   |                 | Nitrous oxide concentration in the soil                                  | g N m$^{-2}$                                         |                                                                                    |
| 12 | $f_{\text{fine root},0}$   | fineRootFrac    | Fraction of `plantWoodInit` allocated to initial fine root carbon pool   |                                      |                                                                                    |
| 13 | $f_{\text{coarse root},0}$ | coarseRootFrac  | Fraction of `plantWoodInit` allocated to initial coarse root carbon pool |                                  |                                                                                    |
=======
|    | $N_{\text{org, litter},0}$         |                 | Initial litter organic nitrogen content                                    | g N m$^{-2}$                                         |                                                                                    |
|    | $N_{\text{org, soil},0}$         |                 | Initial soil organic nitrogen content                                    | g N m$^{-2}$                                         |                                                                                    |
|    | $N_{\text{min, soil},0}$         |                 | Initial soil mineral nitrogen content                                    | g N m$^{-2}$                                         |                                                                                    |
|    | ${CH_4}_{\text{soil},0}$   |                 | Initial methane concentration in the soil                                | g C m$^{-2}$                                         |                                                                                    |
|    | ${N_2O}_{\text{soil},0}$   |                 | Nitrous oxide concentration in the soil                                  | g N m$^{-2}$                                         |                                                                                    |
|    | $f_{\text{fine root},0}$   | fineRootFrac    | Fraction of `plantWoodInit` allocated to initial fine root carbon pool   |                                      |                                                                                    |
|    | $f_{\text{coarse root},0}$ | coarseRootFrac  | Fraction of `plantWoodInit` allocated to initial coarse root carbon pool |                                  |                                                                                    |
>>>>>>> 5c0ebf9a

<!--not used in CCMMF

| 7 |                                          | snowInit        | Initial snow water                        | cm water equiv.                |                                                   |
|   |                                          | microbeInit     |                                           |                                |                                                   |

-->

<!--if separating N_min into NH4 and NO3

### Initial state values 

|   | Symbol                                   | Parameter Name  | Definition                                | Units                          | notes                                             |
| - | ---------------------------------------- | --------------- | ----------------------------------------- | ------------------------------ | ------------------------------------------------- |
|   | ${NH_4}_{\text{soil},0}$                         |                 | Initial soil ammonium content             | g N m$^{-2}$                 |                                                   |
|   | ${NO_3}_{\text{soil},0}$                         |                 | Initial soil nitrate content              | g N m$^{-2}$                 |                                                   |

-->

### Litter Quality Parameters

|     | Symbol                      | Name | Description                              | Units | Notes                    |
| --- | --------------------------- | ---- | ---------------------------------------- | ----- | ------------------------ |
|     | $CN_{\textrm{litter}}$      |      | Carbon to Nitrogen ratio of litter       |       |                          |
|     | $CN_{\textrm{wood}}$        |      | Carbon to Nitrogen ratio of wood         |       | CN_coarse_root = CN_wood |
|     | $CN_{\textrm{leaf}}$        |      | Carbon to Nitrogen ratio of leaves       |       |                          |
|     | $CN_{\textrm{fine root}}$   |      | Carbon to Nitrogen ratio of fine roots   |       |                          |
|     | $CN_{\textrm{coarse root}}$ |      | Carbon to Nitrogen ratio of coarse roots |       |                          |
|     | $k_\textit{CN}$             |      | Decomposition CN scaling parameter       |       |                          |

### Photosynthesis parameters

|     | Symbol                        | Parameter Name  | Definition                                                           | Units                                                                        | notes                                                                     |
| --- | ----------------------------- | --------------- | -------------------------------------------------------------------- | ---------------------------------------------------------------------------- | ------------------------------------------------------------------------- |
| 8   | $A_{\text{max}}$              | aMax            | Maximum net CO2 assimilation rate                                    | $\text{nmol CO}_2 \cdot \text{g}^{-1} \cdot \text{leaf} \cdot \text{s}^{-1}$ | assuming max. possible PAR, all intercepted, no temp, water or VPD stress |
| 9   | $f_{A_{\text{max},d}}$        | aMaxFrac        | avg. daily aMax as fraction of instantaneous                         | fraction                                                                     | Avg. daily max photosynthesis as fraction of $A_{\text{max}}$             |
| 10  | $R_\text{leaf,opt}$           | baseFolRespFrac | basal Foliar maintenance respiration as fraction of $A_{\text{max}}$ | fraction                                                                     |                                                                           |
| 11  | $T_{\text{min}}$              | psnTMin         | Minimum temperature at which net photosynthesis occurs               | $^{\circ}\text{C}$                                                           |                                                                           |
| 12  | $T_{\text{opt}}$              | psnTOpt         | Optimum temperature at which net photosynthesis occurs               | $^{\circ}\text{C}$                                                           |                                                                           |
| 13  | $K_\text{VPD}$                | dVpdSlope       | Slope of VPD–photosynthesis relationship                             | $kPa^{-1}$                                                                   | dVpd = 1 - dVpdSlope \* vpd^dVpdExp                                       |
| 14  | $K_{\text{VPD}},{\text{exp}}$ | dVpdExp         | Exponent used to calculate VPD effect on Psn                         | dimensionless                                                                | dVpd = 1 - dVpdSlope \* vpd^dVpdExp                                       |
| 15  | $\text{PAR}_{1/2}$            | halfSatPar      | Half saturation point of PAR–photosynthesis relationship             | $m^{-2}$\ ground area $\cdot$ day$^{-1}$                                     | PAR at which photosynthesis occurs at 1/2 theoretical maximum             |
| 16  | $k$                           | attenuation     | Canopy PAR extinction coefficient                                    |                                                                              |                                                                           |

### Phenology-related parameters

|    | Symbol               | Parameter Name   | Definition                                                              | Units                              | notes                                          |
| -- |----------------------| ---------------- | ----------------------------------------------------------------------- | ---------------------------------- | ---------------------------------------------- |
| 17 | $D_{\text{on}}$      | leafOnDay        | Day of year when leaves appear                                          | day of year                        |                                                |
| 18 |                      | gddLeafOn        | with gdd-based phenology, gdd threshold for leaf appearance             |                                    |                                                |
| 19 |                      | soilTempLeafOn   | with soil temp-based phenology, soil temp threshold for leaf appearance |                                    |                                                |
| 20 | $D_{\text{off}}$     | leafOffDay       | Day of year for leaf drop                                               |                                    |                                                |
| 21 |                      | leafGrowth       | additional leaf growth at start of growing season                       | $\text{g C} \cdot \text{m}^{-2} \text{ ground}$                 |                                                |
| 22 |                      | fracLeafFall     | additional fraction of leaves that fall at end of growing season        |                                    |                                                |
| 23 | $\alpha_\text{leaf}$ | leafAllocation   | fraction of NPP allocated to leaf growth                                |                                    |                                                |
| 24 | $K_{leaf}$           | leafTurnoverRate | average turnover rate of leaves                                         | fraction per day                   | read in as per-year rate                       |
|    | $L_{\text{max}}$     |                  | Maximum leaf area index obtained                                        | $\text{m}^2 \text{ leaf } \text{m}^{-2} \text{ ground}$ | ? from Braswell et al 2005; can't find in code |


### Allocation parameters

|      | Symbol                     | Parameter Name      | Definition                                     | Units | notes              |
|------|----------------------------|---------------------|------------------------------------------------|-------|--------------------|
| 64   |                            | fineRootFrac        | fraction of wood carbon allocated to fine root |       |                    |
| 65   |                            | coarseRootFrac      | fraction of wood carbon that is coarse root    |       |                    |
| 66   | $\alpha_\text{fine root}$  | fineRootAllocation  | fraction of NPP allocated to fine roots        |       |                    |
| 67   | $\alpha_\text{wood}$       | woodAllocation      | fraction of NPP allocated to wood              |       |                    |
 <!-- | 68                         |                           | fineRootExudation   | fraction of GPP exuded to the soil             |       | Pulsing parameters |
| 68   |                            | coarseRootExudation | fraction of NPP exuded to the soil             |       | Pulsing parameters |
-->

### Autotrophic respiration parameters

|    | Symbol      | Parameter Name      | Definition                                                               | Units                                              | notes                                                                                                                                              |
| -- | ----------- | ------------------- | ------------------------------------------------------------------------ | -------------------------------------------------- | -------------------------------------------------------------------------------------------------------------------------------------------------- |
| 25 | $R_{\text{a,wood},0}$     | baseVegResp         | Wood maintenance respiration rate at $0^\circ C$                       | g C respired \* g$^{-1}$ plant C \* day$^{-1}$ | read in as per-year rate only counts plant wood C; leaves handled elsewhere (both above and below-ground: assumed for now to have same resp. rate) |
| 26 | $Q_{10v}$ | vegRespQ10          | Vegetation respiration Q10                                               |                                                    | Scalar determining effect of temp on veg. resp.                                                                                                    |
| 27 |             | growthRespFrac      | growth resp. as fraction of ($GPP - R_\text{a,wood} - R_\text{a,leaf}$) |                                                        |
| 28 |             | frozenSoilFolREff   | amount that foliar resp. is shutdown if soil is frozen                   |                                                    | 0 = full shutdown, 1 = no shutdown                                                                                                                 |
| 29 |             | frozenSoilThreshold | soil temperature below which frozenSoilFolREff and frozenSoilEff kick in | °C                                                 |                                                                                                                                                    |                                                       |                                                                                                                                               |
| 72 |                   | baseFineRootResp       | base respiration rate of fine roots                | $\text{y}^{-1}$                               |per year rate         | 
| 73 |                   | baseCoarseRootResp     | base respiration rate of coarse roots              | $\text{y}^{-1}$                               |per year rate         |


### Soil respiration parameters

|    | Symbol      | Parameter Name      | Definition                                                                          | Units                                             | notes                                                 |
| -- | ----------- | ------------------- | ----------------------------------------------------------------------------------- | ------------------------------------------------- | ----------------------------------------------------- |
| 30 |   $K_\text{litter}$          | litterBreakdownRate | rate at which litter is converted to soil / respired at 0°C and max soil moisture   | g C broken down \* g^-1 litter C \* day^-1        | read in as per-year rate                              |
| 31 |             | fracLitterRespired  | of the litter broken down, fraction respired (the rest is transferred to soil pool) |                                                   |                                                       |
| 32 | $K_{dec}$     | baseSoilResp        | Soil respiration rate at $0 ^{\circ}\text{C}$ and moisture saturated soil          | g C respired \* g$^{-1}$ soil C \* day$^{-1}$ | read in as per-year rate                              |
| 33 |             | baseSoilRespCold    | soil respiration at 0°C and max soil moisture when tsoil < coldSoilThreshold        | g C respired \* g$^{-1}$ soil C \* day$^{-1}$ | read in as per-year rate                              |
| 34 | $Q_{10s}$ | soilRespQ10         | Soil respiration Q10                                                                |                                                   | scalar determining effect of temp on soil respiration |
| 35 |             | soilRespQ10Cold     | scalar determining effect of temp on soil resp. when tsoil < coldSoilThreshold      |                                                   |                                                       |
| 36 |             | coldSoilThreshold   | temp. at which use baseSoilRespCold and soilRespQ10Cold                             | °C                                                | Not used if SEASONAL\_R\_SOIL is 0                    |
| 37 |             | E0                  | E0 in Lloyd-Taylor soil respiration function                                        |                                                   | Not used if LLOYD\_TAYLOR is 0                        |
| 38 |             | T0                  | T0 in Lloyd-Taylor soil respiration function                                        |                                                   | Not used if LLOYD\_TAYLOR is 0                        |
| 39 |             | soilRespMoistEffect | scalar determining effect of moisture on soil resp.                                 |                                                   |                                                       |
|    |             | baseMicrobeResp     |                                                                                     |                                                   |                                                       |
|    |             |                     |                                                                                     |                                                   |                                                       |

- $R_{dec}$: Rate of decomposition $(\text{day}^{-1})$ 
- $Q_{10dec}$: Temperature coefficient for $R_{dec}$ (unitless)

### Nitrogen Cycle Parameters

<!--
- $K_{nitr}$: Rate constant for nitrification (day$^{-1}$)
- $K_{denitr}$: Rate constant for denitrification (day$^{-1}$)
-->

- $K_{n,vol}$: Rate constant for volatilization (day-1)
- $f_{N2O_{vol}}$: Fraction of volatilization leading to N2O production
- $R_{min}$: Rate of mineralization (day-1)
- $I_\text{N limit}$: Indicator for nitrogen limitation

<!--- $f_{N2O_{nitr}}$: Fraction of nitrification leading to N$_2$O production
- $f_{N2O_{denitr}}$: Fraction of denitrification leading to N$_2$O production
-->

<!--
- $R_{nitr}$: Rate of nitrification (day$^{-1}$)
- $R_{denitr}$: Rate of denitrification (day$^{-1}$)
- $Q_{10nitr}$: Temperature coefficient for $R_{nitr}$ (unitless)
- $Q_{10denitr}$: Temperature coefficient for $R_{denitr}$ (unitless)
-->

### Methane parameters

- $R_{meth}$: Rate of methane production $(\text{day}^{-1})$
- $K_{meth}$: Rate constant for methane production under anaerobic conditions $(\text{day}^{-1})$
- $K_{methox}$: Rate constant, methane oxidation $(\text{day}^{-1})$

### Moisture-related parameters

|    | Symbol     |Parameter Name    | Definition                                                                                            | Units                  | notes                                                                                                                                          |
| -- | ---------- | ----------------- | ----------------------------------------------------------------------------------------------------- | ---------------------- | ---------------------------------------------------------------------------------------------------------------------------------------------- |
| 40 |   $f_{\text{trans,avail}}$ | waterRemoveFrac   | fraction of plant available soil water which can be removed in one day by transpiration without water stress occurring |                        |                                                                                      |
| new |  $f_\text{drain,0}$ | waterDrainFrac    | fraction of plant available soil water which can be removed in one day by drainage    |     $d^{-1}$ | default 1 for well drained soils |
| 41 |            | frozenSoilEff     | fraction of water that is available if soil is frozen (0 = none available, 1 = all still avail.)      |                        | if frozenSoilEff = 0, then shut down psn. even if WATER\_PSN = 0, if soil is frozen (if frozenSoilEff > 0, it has no effect if WATER\_PSN = 0) |
| 42 |            | wueConst          | water use efficiency constant                                                                         |                        |                                                                                                                                                |
| 43 |            | litterWHC         | litter (evaporative layer) water holding capacity                                                     | cm                     |                                                                                                                                                |
| 44 |            | soilWHC           | soil (transpiration layer) water holding capacity                                                     | cm                     |                                                                                                                                                |
| 45 |   $f_\text{intercept}  | immedEvapFrac     | fraction of rain that is immediately intercepted & evaporated                                         |                        |                                                                                                                                                |
| 46 |            | fastFlowFrac      | fraction of water entering soil that goes directly to drainage                                        |                        |                                                                                                                                                |
|    | $k_\text{SOM,drain}$ |
| 47 |            | snowMelt          | rate at which snow melts                                                                              | cm water equivavlent per degree Celsius per day |                                                                                                                                                |
| 48 |            | litWaterDrainRate | rate at which litter rains into lower layer when litter layer fully moisture-saturated         | cm water/day          |                                                                                                                                                |
| 49 |            | rdConst           | scalar determining amount of aerodynamic resistance                                                   |                        |                                                                                                                                                |
| 50 |            | rSoilConst1       |                                                                                                       |                        | soil resistance = e^(rSoilConst1 - rSoilConst2 \* W1) , where W1 = (litterWater/litterWHC)                                                     |
| 51 |            | rSoilConst2       |                                                                                                       |                        | soil resistance = e^(rSoilConst1 - rSoilConst2 \* W1) , where W1 = (litterWater/litterWHC)                                                     |
| 52 |            | m\_ballBerry      | slope for the Ball Berry relationship                                                                 |                        |                                                                                                                                                |


### Tree physiological parameters

|    | Symbol       | Parameter Name    | Definition                                                                                            | Units                  | notes                                                  |
| -- | ------------ | ----------------- | ----------------------------------------------------------------------------------------------------- | ---------------------- | ----------------------------------------------------- |
| 53 | $SLW$        | leafCSpWt         |                                                                                                       | g C * m^-2 leaf area   |                                                        |
| 54 | $C_{frac}$   | cFracLeaf         |                                                                                                       | g leaf C * g^-1 leaf   |                                                        |
| 55 | $K_\text{wood}$        | woodTurnoverRate  | average turnover rate of woody plant C                                                                | $\text{y}^{-1}$       | read in as per-year rate; leaf loss handled separately |
| 70 |    $K_\text{fine root}$               | fineRootTurnoverRate   | turnover of fine roots                             | $\text{y}^{-1}$                              | per year rate         |
| 71 | $K_\text{coarse root}$ | coarseRootTurnoverRate | turnover of coarse roots                           | yr^-1                               |per year rate         |



<!--
### Quality model parameters


|    |  Symbol           | Parameter Name         | Definition                                         | Units                 | notes                         |
| -- | ----------------- |  --------------------- | -------------------------------------------------- | --------------------- | ----------------------------- |
| 56 |                   | qualityLeaf            | value for leaf litter quality                      |                       |                               |
| 57 |                   | qualityWood            | value for wood litter quality                      |                       |                               |
| 58 |                   | efficiency             | conversion efficiency of ingested carbon           |                       | Microbe & Stoichiometry model |
| 59 |                   | maxIngestionRate       | maximum ingestion rate of the microbe              | hr-1                  | Microbe & Stoichiometry model |
| 60 |                   | halfSatIngestion       | half saturation ingestion rate of microbe          | mg C g-1 soil         | Microbe & Stoichiometry model |
| 61 |                   | totNitrogen            | Percentage nitrogen in soil                        |                       | Microbe & Stoichiometry model |
| 62 |                   | microbeNC              | microbe N:C ratio                                  | mg N / mg C           | Microbe & Stoichiometry model |
| 63 |                   | microbeInit            |                                                    | mg C / g soil microbe | initial carbon amount         |-->



<!-- Not used in CCMMF (two Q10s , soil and veg); no microbes
| 74 |                   | fineRootQ10            | Q10 of fine roots                                  |                       |                               |
| 75 |                   | coarseRootQ10          | Q10 of coarse roots                                |                       |                               |
| 76 |                   | baseMicrobeResp        | base respiration rate of microbes                  |                       |                               |
| 77 |                   | microbeQ10             | Q10 of microbes                                |                       |                               |
| 78 |                   | microbePulseEff        | fraction of exudates that microbes immediately use |                       | Pulsing parameters            |

-->

## Compile-time parameters

| Parameter 0                                    | Default                   | Description                                                                                                     |
| ---------------------------------------------- | ------------------------- | --------------------------------------------------------------------------------------------------------------- |
| CSV\_O                                         | 0                         | output .out file as a CSV file                                                                                  |
| ALTERNATIVE\_TRANS 0                           | 0                         | do we want to implement alternative transpiration?                                                              |
| BALL\_BERRY 0                                  | 0                         | implement a Ball Berry submodel to calculate gs from RH, CO2 and A                                              |
| PENMAN\_MONTEITH\_TRANS 0                      | 0                         | implement a transpiration calculation based on the Penman-Monteith Equation                                     |
| GROWTH\_RESP 0                                 | 0                         | explicitly model growth resp., rather than including with maint. resp.                                          |
| LLOYD\_TAYLOR 0                                | 0                         | use Lloyd-Taylor model for soil respiration, in which temperature sensitivity decreases at higher temperatures? |
| SEASONAL\_R\_SOIL 0 && !LLOYD\_TAYLOR          | 0                         | use different parameters for soil resp. (baseSoilResp and soilRespQ10) when tsoil < (some threshold)?           |
| WATER\_PSN 1                                   | 1                         | does soil moisture affect photosynthesis?                                                                       |
| WATER\_HRESP 1                                 | 1                         | does soil moisture affect heterotrophic respiration?                                                            |
| DAYCENT\_WATER\_HRESP 0 && WATER\_HRESP        | 0                         | use DAYCENT soil moisture function?                                                                             |
| MODEL\_WATER 1                                 | 1                         | do we model soil water (and ignore soilWetness)?                                                                |
| COMPLEX\_WATER 1 && MODEL\_WATER               | 1                         | do we use a more complex water submodel? (model evaporation as well as transpiration)                           |
| LITTER\_WATER 0 && (COMPLEX\_WATER)            | 0                         | do we have a separate litter water layer, used for evaporation?                                                 |
| LITTER\_WATER\_DRAINAGE 1 && (LITTER\_WATER)   | 0                         | does water from the top layer drain down into bottom layer even if top layer not overflowing?                   |
| SNOW (1 \|\| (COMPLEX\_WATER)) && MODEL\_WATER | 1                         | keep track of snowpack, rather than assuming all precip. is liquid                                              |
| GDD 0                                          | 0                         | use GDD to determine leaf growth? (note: mutually exclusive with SOIL\_PHENOL)                                  |
| SOIL\_PHENOL 0 && !GDD                         | 0                         | use soil temp. to determine leaf growth? (note: mutually exclusive with GDD)                                    |
| LITTER\_POOL 0                                 | 0                         | have extra litter pool, in addition to soil c pool                                                              |
| SOIL\_MULTIPOOL 0 && !LITTER\_POOL             | 0                         | do we have a multipool approach to model soils?                                                                 |
| NUMBER\_SOIL\_CARBON\_POOLS 3                  | 3                         | number of pools we want to have. Equal to 1 if SOIL\_MULTIPOOL is 0                                             |
| SOIL\_QUALITY 0 && SOIL\_MULTIPOOL             | 0                         | do we have a soil quality submodel?                                                                             |
| MICROBES 0 && !SOIL\_MULTIPOOL                 | 0                         | do we utilize microbes. This will only be an option if SOIL\_MULTIPOOL is 0 and MICROBES is 1                   |
| STOICHIOMETRY 0 && MICROBES                    | 0                         | do we utilize stoichometric considerations for the microbial pool?                                              |
| ROOTS 0                                        | 0                         | do we model root dynamics? If no, roots are part of wood pool. If yes, split into coarse and fine roots|
| MODIS 0                                        | 0                         | do we use modis FPAR data to constrain GPP?                                                                     |
| C\_WEIGHT 12.0                                 | 12                        | molecular weight of carbon                                                                                      |
| MEAN\_NPP\_DAYS 5                              | 5                         | over how many days do we keep the running mean                                                                  |
| MEAN\_NPP\_MAX\_ENTRIES                        | MEAN\_NPP\_DAYS\*50       | assume that the most pts we can have is two per hour                                                            |
| MEAN\_GPP\_SOIL\_DAYS 5                        | 5                         | over how many days do we keep the running mean                                                                  |
| MEAN\_GPP\_SOIL\_MAX\_ENTRIES                  | MEAN\_GPP\_SOIL\_DAYS\*50 | assume that the most pts we can have is one per hour                                                            |
| LAMBDA                                         | 2501000                   | latent heat of vaporization (J/kg)                                                                              |
| LAMBDA\_S                                      | 2835000                   | latent heat of sublimation (J/kg)                                                                               |
| RHO                                            | 1.3                       | air density (kg/m^3)                                                                                            |
| CP                                             | 1005.                     | specific heat of air (J/(kg K))                                                                                 |
| GAMMA                                          | 66                        | psychometric constant (Pa/K)                                                                                    |
| E\_STAR\_SNOW                                  | 0.6                       | approximate saturation vapor pressure at 0°C (kPa)                                                              |
|                                                |                           |                                                                                                                 |


## Input Files

### Run Settings

The `sipnet.in` file specifies run settings for SIPNET, including the run type, input file names, and output options. The file is self-documenting, with comments describing each option. Key features of interest include 

- `FILENAME` Set output filenames.
- `PRINT_HEADER` Print header information to output files
- `DO_SINGLE_OUTPUTS` Write each variable to a separate file

Multi-site runs, sensitivity tests, and Monte Carlo runs are no longer supported. Typically these analyses are handled 
using the [PEcAn Framework](https://pecanproject.org/).

### Parameters and Initial Conditions


Both initial conditions and parameters are specified in a file named `sipnet.param`.

_Note: A `sipnet.param-spatial` can be used for multi-site runs, but this is not currently used 
or documented._


The SIPNET parameter file (`sipnet.param`) specifies model parameters and their properties for each simulation. 
Each line in the file corresponds to a single parameter and contains five or six space-separated values.

| Column         | Description                                                                               |
| -------------- | ----------------------------------------------------------------------------------------- |
| Parameter Name | Name of the parameter                                                  |
| Value          | Value of the parameter to use in the model                             |
| Flag           | Parameter estimation flag: <br> `0` = fixed (not estimated), <br> `1` = estimated (free)  |
| Min            | Minimum value for optimization                                         |
| Max            | Maximum value for optimization                                         |
| Stddev         | (Optional) Standard deviation for prior distribution                   |

#### Example `sipnet.param` file

Column names are not used, but are:
```
param_name value flag min max stddev
```


```
plantWoodInit 110 0 6600 14000 200
laiInit 0 0 0 5.2 0.2
litterInit 200 0 130 1200 25
soilInit 7000 1 3300 19000 3000
litterWFracInit 0.5 0 0 1 0.1
soilWFracInit 0.6 1 0 1 0.1
snowInit 1 0 0 0 1
microbeInit 0.5 0 0.02 1 0.001
fineRootFrac 0.2 0 0 1 0.001
coarseRootFrac 0.2 0 0 1 0.001
aMax 95 1 0 200 0.2
aMaxFrac 0.85 0 0.66 0.86 0.005
...
```


### Climate

For each step of the model, the following inputs are needed. These are provided in a file named `<sitename>.clim` with the following columns:

| col | parameter | description | units | notes |
|-----| ----------- | --------------------------------------------------- | ---------------------------------------- | ----------------------------------------------------------------------------------------------------------- |
| 1   | year        | year of start of this timestep  |               | integer, e.g. 2010|
| 2   | day         | day of start of this timestep   |               | integer where 1 = Jan 1|
| 3   | time        | time of start of this timestep  | hours after midnight | e.g. noon = 12.0, midnight = 0.0, can be a fraction |
| 4   | length      | length of this timestep         | days          | variable-length timesteps allowed, typically not used |
| 5   | tair        | avg. air temp for this time step| degrees Celsius |     |
| 6   | tsoil       | average soil temperature for this time step  | degrees Celsius| can be estimated from Tair  |
| 7   | par         | average photosynthetically active radiation (PAR) for this time step  | $\text{Einsteins} \cdot m^{-2} \text{ground area} \cdot \text{time step}^{-1}$  | input is in Einsteins \* m^-2 ground area, summed over entire time step |
| 8   | precip      | total precip. for this time step| cm            | input is in mm; water equivilant - either rain or snow   |
| 9   | vpd         | average vapor pressure deficit   | kPa          | input is in Pa, can be calculated from air temperature and relative humidity.|
| 10  | vpdSoil     | average vapor pressure deficit between soil and air | kPa | input is in Pa ; differs from vpd in that saturation vapor pressure is calculated using Tsoil rather than Tair |
| 11  | vPress      | average vapor pressure in canopy airspace | kPa | input is in Pa |
| 12  | wspd        | avg. wind speed                   | m/s         |                |
| 13  | soilWetness | fractional soil wetness          | unitless (0-1) | $f_\text{WHC}$; Used if `MODEL_WATER=0`; if `MODEL_WATER=1`, soil wetness is simulated|

Note: An older format for this file included location as the first column. 
#### Example `sipnet.clim` file:

Column names are not used, but are:

```
loc	year day  time length tair tsoil par    precip vpd   vpdSoil vPress wspd   soilWetness
```

**Half-hour time step**

```
0	1998 305  0.00    -1800   1.9000   1.2719   0.0000   0.0000 109.5364  77.5454 726.6196   1.6300   0.0000
0	1998 305  0.50    -1800   1.9000   1.1832   0.0000   0.0000 109.5364  73.1254 726.6196   1.6300   0.0000
0	1998 305  1.00    -1800   2.0300   1.1171   0.0000   0.0000 110.4243  63.9567 732.5092   0.6800   0.0000
0	1998 305  1.50    -1800   2.0300   1.0439   0.0000   0.0000 110.4243  60.3450 732.5092   0.6800   0.0000
```

**Variable time step**

```
0	  1998 305  0.00  0.292 1.5  0.8   0.0000 0.0000 105.8 70.1    711.6  0.9200 0.0000
0	  1998 305  7.00  0.417 3.6  1.8   5.6016 0.0000 125.7 23.5    809.4  1.1270 0.0000
0	  1998 305 17.00  0.583 1.9  1.3   0.0000 0.0000 108.1 75.9    732.7  1.1350 0.0000
0	  1998 306  7.00  0.417 2.2  1.4   2.7104 1.0000 114.1 71.6    741.8  0.9690 0.0000
```

### Agronomic Events

For managed ecosystems, the following inputs are provided in a file named `events.in` with the following columns:

| col   | parameter   | description                        | units       | notes                                 |
|-------|-------------|------------------------------------|-------------|---------------------------------------|
| 1     | loc         | spatial location index             |             | maps to param-spatial file            |
| 2     | year        | year of start of this timestep     |             | e.g. 2010                             |
| 3     | day         | day of start of this timestep      | Day of year | 1 = Jan 1                             |
| 4     | event_type  | type of event                      |             | one of plant, harv, till, fert, irrig |
| 5...n | event_param | parameter associated with event    |             | see table below                       |

- Agronomic events are stored in `events.in`, one event per row
- Events in the file are sorted first by location, and then chronologically
- Events are specified by year and day (no hourly timestamp)
- It is assumed that there is one (or more) records in the climate file for each location/day that appears in the events file
  - SIPNET will throw an error if it finds an event with no corresponding climate record
- Events are processed with the first climate record that occurs for the relevant location/day as an instantaneous one-time change
  - We may need events with duration later, spec TBD. Tillage is likely in this bucket.
- The effects of an event are applied after fluxes are calculated for the current climate record; they are applied as a delta to one or more state variables, as required


| parameter   | col | req? |  description                                 |
|-------------|:---:|:----:|----------------------------------------------|
| amount      |  5  |  Y   |  Amount added (cm/d)                         |
| method      |  6  |  Y   |  0=canopy<br>1=soil<br>2=flood (placeholder) |

Model representation: an irrigation event increases soil moisture. Canopy irrigation also loses some moisture to evaporation.

Specifically: 

- amount is listed as cm/d, but as events are specified per-day, this is treated as `cm` of water added on that day
- For method=soil, this amount of water is added directly to the `soilWater` state variable 
- For method=canopy, a fraction of the irrigation water (determined by input param `immedEvapFrac`) is added to the flux state variable `immedEvap`, with the remainder going to `soilWater`.
- Initial implementation assumes that LITTER_WATER is not on. This might be revisited at a later date.

Notes:

- irrigation could also directly change the soil moisture content rather than adding water as a flux. This could be used to represent an irrigation program that sets a moisture range and turns irrigation on at the low end and off at the high end of the range.

#### Fertilization Events

| parameter | col | req? | description                                                     |
|-----------|:---:|:----:|-----------------------------------------------------------------|
| org-N     |  5  |  Y   | g N / m2                                                        |
| org-C     |  6  |  Y   | g C / m2                                                        |
| min-N     |  7  |  Y   | g N / m2                                                        | <!--(NH4+NO3 in one pool model; NH4 in two pool model)-->
<!--| min-N2    |  8  |  Y*  | g N / m2 (*not unused in one pool model, NO3 in two pool model) |-->

  - model representation: increases size of mineral N and litter C and N. Urea-N is assumed to be mineral N.
<!-- or NH4 in two pool model ... common assumption (e.g. DayCent) unless urease inhibitors are represented.-->
  - notes: PEcAn will handle conversion from fertilizer amount and type to mass of N and C allocated to different pools 

#### Tillage Events

| parameter                     | col | req? | description              |
|-------------------------------|:---:|:----:|--------------------------|
| SOM decomposition modifier    |  5  |  Y   | % increase in $K_{dec}$  |
| litter decomposition modifier |  6  |  Y   | % increase in $K_{lit}$  |

  - model representation:
    - increase k for one month, amount proportional to depth
    - transfer litter C and N to soil pool
  - notes: could also alter bulk density and other soil properties

#### Planting Events

| parameter     | col | req? | description                                  |
|---------------|:---:|:----:|----------------------------------------------|
| leaf-C        |  5  |  Y   | C added to leaf pool (g C / m2)              |
| wood-C        |  6  |  Y   | C added to above-ground wood pool (g C / m2) |
| fine-root-C   |  7  |  Y   | C added to fine root pool (g C / m2)         |
| coarse-root-C |  8  |  Y   | C added to coarse root pool (g C / m2)       |

- model representation: 
  - Date of event is the date of emergence, not the date of actual planting 
  - Increases size of carbon pools by the amount of each respective parameter
  - $N$ pools are calculated from $CN$ stoichiometric ratios.
- notes: PFT (crop type) is not an input parameter for a planting event because SIPNET only represents a single PFT.

#### Harvest Events

| parameter                                                  | col | req? | description           |
|------------------------------------------------------------|:---:|:----:|-----------------------|
| fraction of aboveground biomass removed                    |  5  |  Y   |                       |
| fraction of belowground biomass removed                    |  6  |  N   | default = 0           |
| fraction of aboveground biomass transferred to litter pool |  7  |  N   | default = 1 - removed |
| fraction of belowground biomass transferred to litter pool |  8  |  N   | default = 1 - removed |

- model representation:
  - biomass C and N pools are either removed or added to litter
   - for annuals or plants terminated, no biomass remains (col 5 + col 7 = 1 and col 6 + col 8 = 1). 
  - for perennials, some biomass may remain (col 5 + col 7 <= 1 and col 6 + col 8 <= 1; remainder is living).
   - root biomass is only removed for root crops
 
#### Example of `events.in` file:

```
1  2022  40  irrig  5 1          # 5cm canopy irrigation on day 40 applied to soil
1  2022  40  fert   0 0 10       # fertilized with 10 g / m2 N_min on day 40 of 2022
1  2022  35  till   0.2 0.3      # tilled on day 35, soil organic matter pool decomposition rate increases by 20% and soil litter pool decomposition rate increases by 30% 
1  2022  50  plant  10 3 2 5     # plant emergence on day 50 with 10/3/2/4 g C / m2, respectively, added to the leaf/wood/fine root/coarse root pools 
1  2022  250 harv   0.1          # harvest 10% of aboveground plant biomass on day 250
```

#### Events output

SIPNET will create a file named `events.out` when event handling is enabled. 


This file will have one row for each agronomic event that is processed. Each row lists location, 
time, event type, and parameter name/value pairs for all state variables that the event
affects. 


Example events.out file below, with header enabled for clarity. Note the delimiters: spaces
up to the param-values pairs, commas separating PV pairs, and `=` between param and value.
```
loc  year  day  type     param_name=delta[,param_name=delta,...]
0    2024   65  plant    envi.plantLeafC=3.00,envi.plantWoodC=4.00,envi.fineRootC=5.00,envi.coarseRootC=6.00
0    2024   70  irrig    envi.soilWater=5.00
0    2024  200  harv     env.litter=5.46,envi.plantLeafC=-5.93,envi.plantWoodC=-4.75,envi.fineRootC=-3.73,envi.coarseRootC=-3.89
1    2024   65  plant    envi.plantLeafC=3.00,envi.plantWoodC=5.00,envi.fineRootC=7.00,envi.coarseRootC=9.00
1    2024   70  irrig    fluxes.immedEvap=2.50,envi.soilWater=2.50
1    2024  200  harv     env.litter=4.25,envi.plantLeafC=-1.39,envi.plantWoodC=-1.63,envi.fineRootC=-2.52,envi.coarseRootC=-2.97
```

_Note: `events.out` logs all parameters changed by an event for debugging and testing purposes; 
For downstream analyses that only need the date and event type, `events.in` is equivalent and easier to parse._
## Outputs

|    | Symbol      | Parameter Name     | Definition                     | Units       |
| -- | ----------- | ------------------ | ------------------------------ | ----------- |
| 1  |             |loc                 | spatial location index         |             |
| 2  |             |year                | year of start of this timestep |             |
| 3  |             |day                 | day of start of this timestep  |             |
| 4  |             |time                | time of start of this timestep |             |
| 5  |             |plantWoodC          | carbon in wood                 | g C/m$^2$   |
| 6  |             |plantLeafC          | carbon in leaves               | g C/m$^2$   |
| 7  |             |soil                | carbon in mineral soil         | g C/m$^2$   |
| 8  |             |microbeC            | carbon in soil microbes        | g C/m$^2$   |
| 9  |             |coarseRootC         | carbon in coarse roots         | g C/m$^2$   |
| 10 |             |fineRootC           | carbon in fine roots           | g C/m$^2$   |
| 11 |             |litter              | carbon in litter               | g C/m$^2$   |
| 12 |             |litterWater         | moisture in litter layer       | cm          |
| 13 |             |soilWater           | moisture in soil               | cm          |
| 14 |$f_\text{WHC}$|soilWetnessFrac    | moisture in soil as fraction   |             |
| 15 |             |snow                | snow water                     | cm          |
| 16 |             |npp                 | net primary production         | g C/m$^2$   |
| 17 |             |nee                 | net ecosystem production       | g C/m$^2$   |
| 18 |             |cumNEE              | cumulative nee                 | g C/m$^2$   |
| 19 |  $GPP$      |gpp                 | gross ecosystem production     | g C/m$^2$   |
| 20 |  $R_{A,\text{above}}$ |rAboveground  | plant respiration above ground | g C/m$^2$   |
| 21 |  $R_H$      |rSoil               | soil respiration               | g C/m$^2$   |
| 22 |  $R_{A\text{, root}}$  |rRoot               | root respiration     | g C/m$^2$   |
| 23 |  $R$        |rtot                | total respiration              | g C/m$^2$   |
| 24 |             |fluxestranspiration | transpiration                  | cm          |
|    | $F^N_\text{vol}$ |fluxesn2o      | Nitrous Oxide flux             | g N/m$^2$ / timestep |
|    | $F^C_{\text{CH}_4}$  |fluxesch4    | Methane Flux                   | g C/m$^2$ / timestep |
|    | $F^N_\text{vol}$ |fluxesn2o      | Nitrous Oxide flux             | g N/m$^2$ / timestep |
|    | $F^C_{\text{CH}_4}$  |fluxesch4    | Methane Flux                   | g C/m$^2$ / timestep |

<!--

|    | $F^C_\text{CH_4}$  |fluxesch4    | Methane Flux                   | g C/m$^2$ / timestep |
# unused content

TODO: update and move the following terms used in model description to appropriate tables

| Symbol          | Description  |
|-----------------|-------------|
| $F_{T,Q10}$ | Temperature dependence using Q10 relationship  |  
| $F_{T,opt}$ | Temperature dependence based on optimal temperature |
| $W_{\text{soil}}$ | Soil water content                                                   |
| $W_{\text{WHC}}$ | Soil Water Holding Capacity                                           |
| $f_{\text{anaer}}$ | Fraction of anaerobic soil                                           |
| $R_{\text{mineralization,N}}$ | Rate of nitrogen mineralization                                 |
| $R_{\text{leach,}N_{\text{mineral}}}$ | Rate of mineral nitrogen leaching                |
| $R_{\text{vol,}N_{\text{mineral}}}$ | Rate of mineral nitrogen volatilization                  |
| $R_{\text{fert,}N_{\text{mineral}}}$ | Rate of mineral nitrogen fertilization                   |
| $R_{\text{fert,}N_{\text{org}}}$ | Rate of organic nitrogen fertilization input                    |
| $R_{\text{meth}}$ | Rate of methane production                                           |
| $R_{\text{methox}}$ | Rate of methane oxidation                                          |
--><|MERGE_RESOLUTION|>--- conflicted
+++ resolved
@@ -88,15 +88,6 @@
 | 4  | $C_{\text{soil},0}$        | soilInit        | Initial soil carbon                                                      | $\text{g C} \cdot \text{m}^{-2} \text{ ground area}$ |                                                                                    |
 | 5  | $W_{\text{litter},0}$      | litterWFracInit |                                                                          | unitless                                             | fraction of litterWHC                                                              |
 | 6  | $W_{\text{soil},0}$        | soilWFracInit   |                                                                          | unitless                                             | fraction of soilWHC                                                                |
-<<<<<<< HEAD
-| 7  | $N_{\text{org, litter},0}$ |                 | Initial litter organic nitrogen content                                    | g N m$^{-2}$                                         |                                                                                    |
-| 8  | $N_{\text{org, soil},0}$   |                 | Initial soil organic nitrogen content                                    | g N m$^{-2}$                                         |                                                                                    |
-| 9  | $N_{\text{min},0}$         |                 | Initial soil mineral nitrogen content                                    | g N m$^{-2}$                                         |  
-| 10 | ${CH_4}_{\text{soil},0}$   |                 | Initial methane concentration in the soil                                | g C m$^{-2}$                                         |                                                                                    |
-| 11 | ${N_2O}_{\text{soil},0}$   |                 | Nitrous oxide concentration in the soil                                  | g N m$^{-2}$                                         |                                                                                    |
-| 12 | $f_{\text{fine root},0}$   | fineRootFrac    | Fraction of `plantWoodInit` allocated to initial fine root carbon pool   |                                      |                                                                                    |
-| 13 | $f_{\text{coarse root},0}$ | coarseRootFrac  | Fraction of `plantWoodInit` allocated to initial coarse root carbon pool |                                  |                                                                                    |
-=======
 |    | $N_{\text{org, litter},0}$         |                 | Initial litter organic nitrogen content                                    | g N m$^{-2}$                                         |                                                                                    |
 |    | $N_{\text{org, soil},0}$         |                 | Initial soil organic nitrogen content                                    | g N m$^{-2}$                                         |                                                                                    |
 |    | $N_{\text{min, soil},0}$         |                 | Initial soil mineral nitrogen content                                    | g N m$^{-2}$                                         |                                                                                    |
@@ -104,7 +95,6 @@
 |    | ${N_2O}_{\text{soil},0}$   |                 | Nitrous oxide concentration in the soil                                  | g N m$^{-2}$                                         |                                                                                    |
 |    | $f_{\text{fine root},0}$   | fineRootFrac    | Fraction of `plantWoodInit` allocated to initial fine root carbon pool   |                                      |                                                                                    |
 |    | $f_{\text{coarse root},0}$ | coarseRootFrac  | Fraction of `plantWoodInit` allocated to initial coarse root carbon pool |                                  |                                                                                    |
->>>>>>> 5c0ebf9a
 
 <!--not used in CCMMF
 
