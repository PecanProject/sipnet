# Change Log

All notable changes are kept in this file. 
All changes made should be added to the section called `Unreleased`. 
Once a new release is made this file will be updated to create a new `Unreleased` section for the next release.

For more information about this file see also [Keep a Changelog](http://keepachangelog.com/) .

<!-- 
sections to include in release notes:

## [Unreleased]

### Added

- Add woodCreation to sipnet.out (#161)

### Fixed

### Changed

### Removed

### Git SHA
-->

## [Unreleased]

### Added

<<<<<<< HEAD
- Build and release binaries for MacOS and Windows on release (in addition to existing Linux builds)
=======
- Support for tillage events (#158)
- `woodCreation` as output (#161)
- Soil mineral pool (#170)
- Nitrogen effects of fertilization (#173)
- `logAppend` logging function (#173)
>>>>>>> aedda53c

### Fixed

- Out of order error message for events (#166)

### Changed

### Removed

### Git SHA

## **SIPNET 2.0.0 - "SIPNET Overhaul"**

### Added

- Irrigation events (#26)
- Changelog (#33)
- Model structure and parameter documentation (#42)
- Build docs and push to gh-pages (#41)
- Add documentation website (pecanproject.github.io/sipnet) with automated builds (#53)
- Handle planting & harvest events(#55)
- events.out file for agronomic event handling (#57)
- Utility `tools/trim_first_chars.sh` to trim the first n characters from every row in a file, useful for updating old input files to remove location column
- Expanded smoke test cases to better cover SIPNET modeling options (#109, #114)
- Converted all compile-time switches not removed or hard-coded to be on into switches to run-time options (#114)
- Added extensive documentation in code listing the source(s) that the code implements (#135)
- Added python tool for comparing smoke test results with expected values (#142)

### Fixed

- Fixed OOM issue when reading bad data (#38, #45)
- Event order checks no longer only compare to first record (#74, #77)
- Fixed long-standing bug wherein microbePulseEff was not set to 0 when MICROBES was off (#114)
- Fixed long-standing bug with missing rSoil flux calc when LITTER_POOL is on (#139)
- Fixed long-standing bug with missing frozen soil check in soilBreakdown when LITTER_POOL is on (#140)

### Changed

- Reorganized codebase (#34, #37)
- Document & combine `calclighteff` functions (#35)
- Deprecated: "RUNTYPE" is obsolete. Will be silently ignored if set to 'standard' or error if set to anything else. Runs in 'standard' mode by default.
- Deprecated: "LOCATION" is obsolete. Will be ignored with warning. (#92)
- Deprecated: All columns in *.param except for name and value. Will be ignored with warning. (#92)
- Deprecated: location and soilWetness columns in input climate files. If both are present, will be ignored with warning. (#92, #127)
- Changed: sipnet.out columns will be zero when relevant modes are off (e.g., litter, microbes) (#143)
- Changed: reorganized code in sipnet to better model fluxes-then-pool-updates flow (#154)
- Changed: sipnet.out format; it no longer has loc, litterWater or fPAR columns (#155)

### Removed

- Removed many experimental sites, data, and executable code as part of reorg (#34, #37)
- Removed obsolete run types senstest and montecarlo and associated code (#69, #76)
- Removed obsolete estimate program and associated code (#70, #82)
- Removed multi-site support; in particular, output files no longer have a location column (#92)
- Removed or hard-codes 'on' many compile time switches (#114)
- Removed `SOIL_QUALITY` mode (#125)
- Removed `soilWetness` mode (#127)
- Removed obsolete model params; sipnet now warns on unknown params in the params file (#124)

### Git SHA
[TBD]

## **SIPNET 1.3.0 - "Event Handler"**

v1.3.0 represents the initial development of support for agricultural management events.

### Added 

- Introduced Event Handler infrastructure #23
- Add testing infrastructure.

### Changed

- Code cleanup (including comment standardization and spelling corrections).
- Update Doxyfile
- Add `make help`.

### Git SHA
8ff893e61d69d0374bdf0fa14d156fd621c40eb4

## **SIPNET 1.2.1 - "Add LICENSE and minor fixes"**

### Added

- Add BSD 3-Clause LICENSE file.
- Migrate documentation from Word to Markdown.

### Fixed

- Minor fixes prior to agricultural management implementation.
- Bug fix for output formatting (identified by @Qianyuxuan).

### Git SHA
0c77ce863ac61113740c759dbe502a74e2d64edf

## **SIPNET 1.2.0 - "fAPAR assimilation"**

### Added

- Modify fAPAR calculation to enable assimilation of MODIS satellite-derived fAPAR.

### Publications

Zobitz, J.M., David J.P. Moore, Tristan Quaife, Bobby H. Braswell, Andrew Bergeson, Jeremy A. Anthony, and Russell K. Monson. 2014. “Joint Data Assimilation of Satellite Reflectance and Net Ecosystem Exchange Data Constrains Ecosystem Carbon Fluxes at a High-Elevation Subalpine Forest.” Agricultural and Forest Meteorology 195–196 (September):73–88. https://doi.org/10.1016/j.agrformet.2014.04.011.

### Git SHA
97a225956775035506f573a29c7022de8d7d269d

## **SIPNET 1.1.0 - "Roots and Microbes"**

**Moore et al. (2008)**

- Support joint CO2 and H2O assimilation.

**Zobitz et al. (2008)**

- Add process-based soil respiration with microbes "soil quality model".
- Add fine and coarse root pools.
- Compare different model structures (base, soil quality, and roots).
- Calculate Transpiration using Ball Berry, initial implementation of and Penman-Monteith

### Publications

Moore, David J.P., Jia Hu, William J. Sacks, David S. Schimel, and Russell K. Monson. 2008. “Estimating Transpiration and the Sensitivity of Carbon Uptake to Water Availability in a Subalpine Forest Using a Simple Ecosystem Process Model Informed by Measured Net CO2 and H2O Fluxes.” Agricultural and Forest Meteorology 148 (10): 1467–77. https://doi.org/10.1016/j.agrformet.2008.04.013.

Zobitz, J. M., D. J. P. Moore, W. J. Sacks, R. K. Monson, D. R. Bowling, and D. S. Schimel. 2008. “Integration of Process-Based Soil Respiration Models with Whole-Ecosystem CO2 Measurements.” Ecosystems 11 (2): 250–69. https://doi.org/10.1007/s10021-007-9120-1.

## **SIPNET 1.0.0 - "SIPNET First Release"**

The first release of SIPNET reflected a series of improvements over the original SIPNET model (Braswell et al., 2005).
The model was developed by Bill Sacks and Dave Moore, with contributions from John Zobitz. The model was parameterized using data from the Harvard Forest flux tower using MCMC (Sacks et al., 2006).
The model was designed to simulate the carbon and water cycles of a forest ecosystem at half-daily time steps.


**Braswell et al. (2005)**

- Initial version of SIPNET.
- Half-daily time step with two vegetation carbon pools and one soil pool.
- MCMC parameter fitting with observations from Harvard forest flux tower.

**Sacks et al. (2006)**

- More complex water routine incorporating evaporation and snow pack.
- Evergreen leaf phenology.

**Sacks et al. (2007): "Better Respiration"**

- Shut down photosynthesis and foliar respiration when soil temperature < threshold.
- Partition autotrophic and heterotrophic respiration.

### Git SHA
47d6546e245384dbda7e981a3bc8b729d4f756fc

### Publications

Braswell, Bobby H., William J. Sacks, Ernst Linder, and David S. Schimel. 2005. “Estimating Diurnal to Annual Ecosystem Parameters by Synthesis of a Carbon Flux Model with Eddy Covariance Net Ecosystem Exchange Observations.” Global Change Biology 11 (2): 335–55. https://doi.org/10.1111/j.1365-2486.2005.00897.x.

Sacks, William J., David S. Schimel, and Russell K. Monson. 2007. “Coupling between Carbon Cycling and Climate in a High-Elevation, Subalpine Forest: A Model-Data Fusion Analysis.” Oecologia 151 (1): 54–68. https://doi.org/10.1007/s00442-006-0565-2.

Sacks, William J., David S. Schimel, Russell K. Monson, and Bobby H. Braswell. 2006. “Model‐data Synthesis of Diurnal and Seasonal CO2 Fluxes at Niwot Ridge, Colorado.” Global Change Biology 12 (2): 240–59. https://doi.org/10.1111/j.1365-2486.2005.01059.x.<|MERGE_RESOLUTION|>--- conflicted
+++ resolved
@@ -28,15 +28,12 @@
 
 ### Added
 
-<<<<<<< HEAD
 - Build and release binaries for MacOS and Windows on release (in addition to existing Linux builds)
-=======
 - Support for tillage events (#158)
 - `woodCreation` as output (#161)
 - Soil mineral pool (#170)
 - Nitrogen effects of fertilization (#173)
 - `logAppend` logging function (#173)
->>>>>>> aedda53c
 
 ### Fixed
 
