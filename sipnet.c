--- conflicted
+++ resolved
@@ -991,7 +991,7 @@
 }
 
 // !!! functions for calculating auxiliary variables !!!
-<<<<<<< HEAD
+
 // rather than returning a value, they have as parameters the variable(s) which they modify
 // so a single function can modify multiple variables
 
@@ -1014,15 +1014,6 @@
  * @param[in] par Incoming Photosynthetically Active Radiation (PAR).
  */
 void calcLightEff2 (double *lightEff, double lai, double par) {
-=======
-// rather than returning a value, they have as parameters the variable(s) which
-// they modify so a single function can modify multiple variables
-
-// calculate amount of light absorbed
-// using light attenuation (as in PnET)
-// CURRENTLY UNUSED (see calcLightEff3)
-void calcLightEff2(double *lightEff, double lai, double par) {
->>>>>>> 39226b1d
   static const int NUM_LAYERS = 50;
 
   int layer;  // counter
@@ -1046,7 +1037,6 @@
   }
 }
 
-<<<<<<< HEAD
 /**
  * @brief Compute canopy light effect using Simpson's rule.
  *
@@ -1067,13 +1057,6 @@
  * @param[in] par Incoming Photosynthetically Active Radiation (PAR).
  */
 void calcLightEff3 (double *lightEff, double lai, double par) {
-=======
-// another method to calculate amount of light absorbed
-// using light attenuation (as in PnET)
-// difference between this and calcLightEff2 is that here we use Simpson's
-// method to approximate the integral
-void calcLightEff3(double *lightEff, double lai, double par) {
->>>>>>> 39226b1d
   /*
     We are essentially integrating over the canopy, from top to bottom,
     but it's an ugly integral, so we'll approximate it numerically.
