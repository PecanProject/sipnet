// clang-format off
/**
 * @file events.c
 * @brief Handles reading, parsing, and storing agronomic events for SIPNET simulations.
 *
 * The `events.in` file specifies agronomic events. See the input documentation
 * (currently parameters.md) for information on the format of that file. Also,
 * see test examples in `tests/sipnet/test_events_infrastructure/` and
 * tests/sipnet/test_events_types/.
 */
// clang-format on

#include "events.h"
#include <math.h>
#include <stdio.h>
#include <string.h>
#include <stdlib.h>
#include <unistd.h>  // for access()

#include "common/exitCodes.h"
#include "common/logging.h"
#include "common/util.h"

#include "state.h"

// Global event variables - definition
EventNode *gEvents = NULL;
EventNode *gEvent = NULL;

// events.out handle, only needed here
static FILE *eventOutFile = NULL;

EventNode *createEventNode(int year, int day, int eventType,
                           const char *eventParamsStr) {
  EventNode *newEvent = (EventNode *)malloc(sizeof(EventNode));
  newEvent->year = year;
  newEvent->day = day;
  newEvent->type = eventType;
  static int nitrogenWarned = 0;

  switch (eventType) {
    case HARVEST: {
      double fracRA, fracRB, fracTA, fracTB;
      HarvestParams *hParams = (HarvestParams *)malloc(sizeof(HarvestParams));
      int numRead =
          sscanf(eventParamsStr,  // NOLINT
                 "%lf %lf %lf %lf", &fracRA, &fracRB, &fracTA, &fracTB);
      if (numRead != NUM_HARVEST_PARAMS) {
        logError("parsing Harvest params for year %d day %d\n", year, day);
        exit(EXIT_CODE_INPUT_FILE_ERROR);
      }
      // Validate the params
      if ((fracRA + fracTA > 1) || (fracRB + fracTB > 1)) {
        logError("invalid harvest newEvent for year %d day %d; above and below "
                 "must each add to 1 or less",
                 year, day);
        exit(EXIT_CODE_BAD_PARAMETER_VALUE);
      }
      hParams->fractionRemovedAbove = fracRA;
      hParams->fractionRemovedBelow = fracRB;
      hParams->fractionTransferredAbove = fracTA;
      hParams->fractionTransferredBelow = fracTB;
      newEvent->eventParams = hParams;
    } break;
    case IRRIGATION: {
      double amountAdded;
      int method;
      IrrigationParams *iParams =
          (IrrigationParams *)malloc(sizeof(IrrigationParams));
      int numRead = sscanf(eventParamsStr,  // NOLINT
                           "%lf %d", &amountAdded, &method);
      if (numRead != NUM_IRRIGATION_PARAMS) {
        logError("parsing Irrigation params for year %d day %d\n", year, day);
        exit(EXIT_CODE_INPUT_FILE_ERROR);
      }
      iParams->amountAdded = amountAdded;
      iParams->method = method;
      newEvent->eventParams = iParams;
    } break;
    case FERTILIZATION: {
      // If/when we try two N pools, enable the additional nh4_no3_frac param
      // (likely via compiler switch)
      double orgN, orgC, minN;
      // double nh4_no3_frac;
      FertilizationParams *fParams =
          (FertilizationParams *)malloc(sizeof(FertilizationParams));
      int numRead = sscanf(eventParamsStr,  // NOLINT
                           "%lf %lf %lf", &orgN, &orgC, &minN);
      if (numRead != NUM_FERTILIZATION_PARAMS) {
        logError("parsing Fertilization params for year %d day %d\n", year,
                 day);
        exit(EXIT_CODE_INPUT_FILE_ERROR);
      }
      // scanf(eventParamsStr, "%lf %lf %lf %lf", &org_N, &org_C, &min_N,
      // &nh4_no3_frac);
      fParams->orgN = orgN;
      fParams->orgC = orgC;
      fParams->minN = minN;
      // params->nh4_no3_frac = nh4_nos_frac;
      newEvent->eventParams = fParams;

      if (!ctx.nitrogenCycle && (orgN > 0.0 || minN > 0.0) && !nitrogenWarned) {
        logWarning("Fertilization nitrogen quantities are being ignored since "
                   "nitrogen cycle modeling is off\n");
        nitrogenWarned = 1;
      }
    } break;
    case PLANTING: {
      double leafC, woodC, fineRootC, coarseRootC;
      PlantingParams *pParams =
          (PlantingParams *)malloc(sizeof(PlantingParams));
      int numRead =
          sscanf(eventParamsStr,  // NOLINT
                 "%lf %lf %lf %lf", &leafC, &woodC, &fineRootC, &coarseRootC);
      if (numRead != NUM_PLANTING_PARAMS) {
        logError("parsing Planting params for year %d day %d\n", year, day);
        exit(EXIT_CODE_INPUT_FILE_ERROR);
      }
      pParams->leafC = leafC;
      pParams->woodC = woodC;
      pParams->fineRootC = fineRootC;
      pParams->coarseRootC = coarseRootC;
      newEvent->eventParams = pParams;
    } break;
    case TILLAGE: {
      double tillEffect;
      TillageParams *tParams = (TillageParams *)malloc(sizeof(TillageParams));
      int numRead = sscanf(eventParamsStr,  // NOLINT
                           "%lf", &tillEffect);
      if (numRead != NUM_TILLAGE_PARAMS) {
        logError("parsing Tillage params for year %d day %d\n", year, day);
        exit(EXIT_CODE_INPUT_FILE_ERROR);
      }
      tParams->tillageEffect = tillEffect;
      newEvent->eventParams = tParams;
    } break;
    default:
      // Unknown type, error and exit
      logError("reading newEvent file: unknown newEvent type %d\n", eventType);
      exit(1);
  }

  newEvent->nextEvent = NULL;
  return newEvent;
}

const char *eventTypeToString(event_type_t type) {
  switch (type) {
    case IRRIGATION:
      return "irrig";
    case PLANTING:
      return "plant";
    case HARVEST:
      return "harv";
    case FERTILIZATION:
      return "fert";
    case TILLAGE:
      return "till";
    default:
      logError("unknown event type in eventTypeToString (%d)", type);
      exit(EXIT_CODE_UNKNOWN_EVENT_TYPE_OR_PARAM);
  }
}

event_type_t eventStringToType(const char *eventTypeStr) {
  if (strcmp(eventTypeStr, "irrig") == 0) {
    return IRRIGATION;
  } else if (strcmp(eventTypeStr, "fert") == 0) {
    return FERTILIZATION;
  } else if (strcmp(eventTypeStr, "plant") == 0) {
    return PLANTING;
  } else if (strcmp(eventTypeStr, "till") == 0) {
    return TILLAGE;
  } else if (strcmp(eventTypeStr, "harv") == 0) {
    return HARVEST;
  }
  return UNKNOWN_EVENT;
}

EventNode *readEventData(char *eventFile) {
  int year, day, eventType;
  int currYear, currDay;
  int EVENT_LINE_SIZE = 1024;
  int numBytes;
  char *eventParamsStr;
  char eventTypeStr[20];
  char line[EVENT_LINE_SIZE];
  EventNode *curr, *next;
  EventNode *newEvents = NULL;

  // Check for a non-empty file
  if (access(eventFile, F_OK) != 0) {
    // no file found, which is fine; we're done, a vector of NULL is what we
    // want for newEvents
    logInfo("No event file found, assuming no newEvents\n");
    return newEvents;
  }

  logInfo("Begin reading event data from file %s\n", eventFile);

  FILE *in = openFile(eventFile, "r");

  if (fgets(line, EVENT_LINE_SIZE, in) == NULL) {
    // Again, this is fine - just return the empty newEvents array
    return newEvents;
  }

  int numRead = sscanf(line,  // NOLINT
                       "%d %d %s %n", &year, &day, eventTypeStr, &numBytes);
  if (numRead != NUM_EVENT_CORE_PARAMS) {
    logError("reading event file: bad data on first line\n");
    exit(EXIT_CODE_INPUT_FILE_ERROR);
  }
  eventParamsStr = line + numBytes;

  eventType = eventStringToType(eventTypeStr);
  if (eventType == UNKNOWN_EVENT) {
    logError("reading event file: unknown event type %s\n", eventTypeStr);
    exit(EXIT_CODE_UNKNOWN_EVENT_TYPE_OR_PARAM);
  }

  newEvents = createEventNode(year, day, eventType, eventParamsStr);
  next = newEvents;
  currYear = year;
  currDay = day;

  while (fgets(line, EVENT_LINE_SIZE, in) != NULL) {
    // We have another event
    curr = next;
    numRead = sscanf(line, "%d %d %s %n",  // NOLINT
                     &year, &day, eventTypeStr, &numBytes);
    if (numRead != NUM_EVENT_CORE_PARAMS) {
      logError("reading event file: bad data on line after year %d day %d\n",
               currYear, currDay);
      exit(EXIT_CODE_INPUT_FILE_ERROR);
    }
    eventParamsStr = line + numBytes;

    eventType = eventStringToType(eventTypeStr);
    if (eventType == UNKNOWN_EVENT) {
      logError("reading event file: unknown event type %s\n", eventTypeStr);
      exit(EXIT_CODE_UNKNOWN_EVENT_TYPE_OR_PARAM);
    }

    if ((year < currYear) || ((year == currYear) && (day < currDay))) {
      // clang-format off
      logError("reading event file: last event was at (%d, %d), next event is "
               "at (%d, %d)\n", currYear, currDay, year, day);
      logError("event records must be in time-ascending order\n");
      // clang-format on
      exit(EXIT_CODE_INPUT_FILE_ERROR);
    }

    next = createEventNode(year, day, eventType, eventParamsStr);
    curr->nextEvent = next;
    currYear = year;
    currDay = day;
  }

  fclose(in);
  return newEvents;
}

void openEventOutFile(int printHeader) {
  eventOutFile = openFile(EVENT_OUT_FILE, "w");
  if (printHeader) {
    // Use format string analogous to the one in writeEventOut for
    // better alignment (won't be perfect, but definitely better)
    fprintf(eventOutFile, "%4s  %3s  %-7s  %s", "year", "day", "type",
            "param_name=delta[,param_name=delta,...]\n");
  }
}

void writeEventOut(EventNode *oneEvent, int numParams, ...) {
  va_list args;
  int ind = 0;

  // Spec:
  // year day event_type <param name=delta>[,<param name>=<delta>,...]

  // Standard prefix for all
  fprintf(eventOutFile, "%4d  %3d  %-7s  ", oneEvent->year, oneEvent->day,
          eventTypeToString(oneEvent->type));
  // Variable output per oneEvent type
  va_start(args, numParams);
  for (ind = 0; ind < numParams - 1; ind++) {
    fprintf(eventOutFile, "%s=%-.2f,", va_arg(args, char *),
            va_arg(args, double));
  }
  fprintf(eventOutFile, "%s=%-.2f\n", va_arg(args, char *),
          va_arg(args, double));
  va_end(args);
}

void closeEventOutFile() {
  if (eventOutFile) {
    fclose(eventOutFile);
  }
}

void initEvents(char *eventFile, int printHeader) {
  if (ctx.events) {
    gEvents = readEventData(eventFile);
    openEventOutFile(printHeader);
  }
}

void setupEvents() { gEvent = gEvents; }

void resetEventFluxes(void) {
  fluxes.eventLeafC = 0.0;
  fluxes.eventWoodC = 0.0;
  fluxes.eventFineRootC = 0.0;
  fluxes.eventCoarseRootC = 0.0;
  fluxes.eventEvap = 0.0;
  fluxes.eventSoilWater = 0.0;
  fluxes.eventLitterC = 0.0;
  fluxes.eventMinN = 0.0;
  fluxes.eventOrgN = 0.0;
}

void processEvents(void) {
  // This should be in events.h/c, but with all the global state defined in
  // this file, let's leave it here for now. Maybe someday we will factor that
  // out.

  // Set all event fluxes to zero, as these have no memory from one step to
  // the next
  resetEventFluxes();

  // If event starts off NULL, this function will just fall through, as it
  // should.
  const int climYear = climate->year;
  const int climDay = climate->day;
  const double climLen = climate->length;

  // As this is used as a divisor in many places, let's make sure it's >0
  if (climLen <= 0) {
    logError("climate length (%f) on year %d day %d is non-positive; please "
             "fix and re-run",
             climLen, climYear, climDay);
    exit(EXIT_CODE_BAD_PARAMETER_VALUE);
  }

  // The events file has been tested on read, so we know this event list
  // should be in chrono order. However, we need to check to make sure the
  // current event is not in the past, as that would indicate an event that
  // did not have a corresponding climate file record.
  while (gEvent != NULL && gEvent->year <= climYear && gEvent->day <= climDay) {
    if (gEvent->year < climYear || gEvent->day < climDay) {
      logError("Agronomic event found for year: %d day: %d that does not "
               "have a corresponding record in the climate file\n",
               gEvent->year, gEvent->day);
      exit(EXIT_CODE_INPUT_FILE_ERROR);
    }
    switch (gEvent->type) {
      case IRRIGATION: {
        const IrrigationParams *irrParams = gEvent->eventParams;
        const double amount = irrParams->amountAdded;
        double soilAmount, evapAmount;
        if (irrParams->method == CANOPY) {
          // Part of the irrigation evaporates, and the rest makes it to the
          // soil. Evaporated fraction:
          evapAmount = params.immedEvapFrac * amount;
          // Soil fraction:
          soilAmount = amount - evapAmount;
        } else if (irrParams->method == SOIL) {
          // All goes to the soil
          evapAmount = 0.0;
          soilAmount = amount;
        } else {
          logError("Unknown irrigation method type: %d\n", irrParams->method);
          exit(EXIT_CODE_UNKNOWN_EVENT_TYPE_OR_PARAM);
        }
        fluxes.eventEvap += evapAmount / climLen;
        fluxes.eventSoilWater += soilAmount / climLen;
        writeEventOut(gEvent, 2, "fluxes.eventSoilWater", soilAmount / climLen,
                      "fluxes.eventEvap", evapAmount / climLen);
      } break;
      case PLANTING: {
        const PlantingParams *plantParams = gEvent->eventParams;
        const double leafC = plantParams->leafC;
        const double woodC = plantParams->woodC;
        const double fineRootC = plantParams->fineRootC;
        const double coarseRootC = plantParams->coarseRootC;

        // Update the fluxes
        fluxes.eventLeafC += leafC / climLen;
        fluxes.eventWoodC += woodC / climLen;
        fluxes.eventFineRootC += fineRootC / climLen;
        fluxes.eventCoarseRootC += coarseRootC / climLen;

        // FUTURE: allocate to N pools

        writeEventOut(gEvent, 4, "fluxes.eventLeafC", leafC / climLen,
                      "fluxes.eventWoodC", woodC / climLen,
                      "fluxes.eventFineRootC", fineRootC / climLen,
                      "fluxes.eventCoarseRootC", coarseRootC / climLen);
      } break;
      case HARVEST: {
        // Harvest can both remove biomass and move biomass to the litter pool
        const HarvestParams *harvParams = gEvent->eventParams;
        const double fracRA = harvParams->fractionRemovedAbove;
        const double fracTA = harvParams->fractionTransferredAbove;
        const double fracRB = harvParams->fractionRemovedBelow;
        const double fracTB = harvParams->fractionTransferredBelow;

        // Litter increase
        const double litterAdd = fracTA * (envi.plantLeafC + envi.plantWoodC) +
                                 fracTB * (envi.fineRootC + envi.coarseRootC);
        // Pool reductions, counting both mass moved to litter and removed by
        // the harvest itself. Above-ground changes:
        const double leafDelta = -envi.plantLeafC * (fracRA + fracTA);
        const double woodDelta = -envi.plantWoodC * (fracRA + fracTA);
        // Below-ground changes:
        const double fineDelta = -envi.fineRootC * (fracRB + fracTB);
        const double coarseDelta = -envi.coarseRootC * (fracRB + fracTB);

        // Pool updates:
        fluxes.eventLitterC += litterAdd / climLen;
        fluxes.eventLeafC += leafDelta / climLen;
        fluxes.eventWoodC += woodDelta / climLen;
        fluxes.eventFineRootC += fineDelta / climLen;
        fluxes.eventCoarseRootC += coarseDelta / climLen;

        // FUTURE: move/remove biomass in N pools
        writeEventOut(gEvent, 5, "fluxes.eventLitterC", litterAdd / climLen,
                      "fluxes.eventLeafC", leafDelta / climLen,
                      "fluxes.eventWoodC", woodDelta / climLen,
                      "fluxes.eventFineRootC", fineDelta / climLen,
                      "fluxes.eventCoarseRootC", coarseDelta / climLen);
      } break;
      case TILLAGE: {
        // BIG NOTE: this is the one event type that is NOT modeled as a flux;
        // see updateEventTrackers() for more
        const TillageParams *tillParams = gEvent->eventParams;
        // Update the tillage mod for R_H calculations; this will be slowly
        // reduced by an exponential decay function. Note we add here, not set,
        // as there may be lingering effects from a prior tillage.
        eventTrackers.d_till_mod += tillParams->tillageEffect;
        writeEventOut(gEvent, 1, "eventTrackers.d_till_mod",
                      tillParams->tillageEffect);
      } break;
      case FERTILIZATION: {
        const FertilizationParams *fertParams = gEvent->eventParams;
        const double orgN = fertParams->orgN;
        const double orgC = fertParams->orgC;
        const double minN = fertParams->minN;

        fluxes.eventOrgN += orgN / climLen;
        fluxes.eventLitterC += orgC / climLen;
<<<<<<< HEAD
        if (ctx.nitrogenCycle) {
          fluxes.eventOrgN += orgN / climLen;
          fluxes.eventMinN += minN / climLen;
        } else {
          // As the warning says in readEventData(), we ignore N when the
          // nitrogen cycle model is off
          fluxes.eventOrgN += 0;
          fluxes.eventMinN += 0;
        }
=======
        fluxes.eventMinN += minN / climLen;
>>>>>>> 2f472d59

        writeEventOut(gEvent, 3, "fluxes.eventOrgN", orgN / climLen,
                      "fluxes.eventLitterC", orgC / climLen, "fluxes.eventMinN",
                      minN / climLen);
      } break;
      default:
        logError("Unknown event type (%d) in processEvents()\n", gEvent->type);
        exit(EXIT_CODE_UNKNOWN_EVENT_TYPE_OR_PARAM);
    }

    gEvent = gEvent->nextEvent;
  }
}

void updatePoolsForEvents(void) {
  // CARBON
  // Harvest and planting events
  envi.plantWoodC += fluxes.eventWoodC * climate->length;
  envi.plantLeafC += fluxes.eventLeafC * climate->length;

  // Harvest and fertilization events
  if (ctx.litterPool) {
    envi.litterOrgN += fluxes.eventOrgN * climate->length;
    envi.litter += fluxes.eventLitterC * climate->length;
  } else {
    envi.soilOrgN += fluxes.eventOrgN * climate->length;
    envi.soil += fluxes.eventLitterC * climate->length;
  }

  // Harvest and planting events
  envi.coarseRootC += fluxes.eventCoarseRootC * climate->length;
  envi.fineRootC += fluxes.eventFineRootC * climate->length;

  // WATER
  // Irrigation events
  envi.soilWater += fluxes.eventSoilWater * climate->length;

  // NITROGEN
  // Fertilization events
  // (Harvest and planting events TBD)
  // Note: litter_pool is required for nitrogen_cycle
  if (ctx.nitrogenCycle) {
    envi.minN += fluxes.eventMinN * climate->length;
    envi.litterOrgN += fluxes.eventOrgN * climate->length;
  }
}

void freeEventList(void) {
  EventNode *curr, *prev;

  curr = gEvents;
  while (curr != NULL) {
    prev = curr;
    curr = curr->nextEvent;
    free(prev);
  }
}

// Definition of global event trackers struct
EventTrackers eventTrackers;

void initEventTrackers(void) { eventTrackers.d_till_mod = 0.0; }

void updateEventTrackers(void) {
  const double climLen = climate->length;

  // Tillage: decay any existing tillage effects at end of step
  if (eventTrackers.d_till_mod > 0) {
    eventTrackers.d_till_mod *= exp(-climLen * TILLAGE_DECAY_FACTOR);

    if (eventTrackers.d_till_mod < TILLAGE_THRESHOLD) {
      eventTrackers.d_till_mod = 0.0;
    }
  }
}

void printEvent(EventNode *oneEvent) {
  if (oneEvent == NULL) {
    return;
  }
  int year = oneEvent->year;
  int day = oneEvent->day;
  switch (oneEvent->type) {
    case IRRIGATION:
      printf("IRRIGATION on %d %d, ", year, day);
      IrrigationParams *const iParams =
          (IrrigationParams *)oneEvent->eventParams;
      printf("with params: amount added %4.2f\n", iParams->amountAdded);
      break;
    case FERTILIZATION:
      printf("FERTILIZATION on %d %d, ", year, day);
      FertilizationParams *const fParams =
          (FertilizationParams *)oneEvent->eventParams;
      printf("with params: org N %4.2f, org C %4.2f, min N %4.2f\n",
             fParams->orgN, fParams->orgC, fParams->minN);
      break;
    case PLANTING:
      printf("PLANTING on %d %d, ", year, day);
      PlantingParams *const pParams = (PlantingParams *)oneEvent->eventParams;
      printf("with params: leaf C %4.2f, wood C %4.2f, fine root C %4.2f, "
             "coarse root C %4.2f\n",
             pParams->leafC, pParams->woodC, pParams->fineRootC,
             pParams->coarseRootC);
      break;
    case TILLAGE:
      printf("TILLAGE on %d %d, ", year, day);
      TillageParams *const tParams = (TillageParams *)oneEvent->eventParams;
      printf("with params: tillageEffect %4.2f\n", tParams->tillageEffect);
      break;
    case HARVEST:
      printf("HARVEST on %d %d, ", year, day);
      HarvestParams *const hParams = (HarvestParams *)oneEvent->eventParams;
      printf("with params: frac removed above %4.2f, frac removed below %4.2f, "
             "frac transferred above %4.2f, frac transferred below %4.2f\n",
             hParams->fractionRemovedAbove, hParams->fractionRemovedBelow,
             hParams->fractionTransferredAbove,
             hParams->fractionTransferredBelow);
      break;
    default:
      printf("ERROR printing oneEvent: unknown type %d\n", oneEvent->type);
  }
}<|MERGE_RESOLUTION|>--- conflicted
+++ resolved
@@ -449,7 +449,6 @@
 
         fluxes.eventOrgN += orgN / climLen;
         fluxes.eventLitterC += orgC / climLen;
-<<<<<<< HEAD
         if (ctx.nitrogenCycle) {
           fluxes.eventOrgN += orgN / climLen;
           fluxes.eventMinN += minN / climLen;
@@ -459,9 +458,6 @@
           fluxes.eventOrgN += 0;
           fluxes.eventMinN += 0;
         }
-=======
-        fluxes.eventMinN += minN / climLen;
->>>>>>> 2f472d59
 
         writeEventOut(gEvent, 3, "fluxes.eventOrgN", orgN / climLen,
                       "fluxes.eventLitterC", orgC / climLen, "fluxes.eventMinN",
