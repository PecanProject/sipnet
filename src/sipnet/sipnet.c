/* SiPnET: Simplified PnET

   Author: Bill Sacks  wsacks@wisc.edu
   modified by...
   John Zobitz zobitz@augsburg.edu
   Dave Moore dmoore1@ucar.edu

   A simple box model of carbon cycling
   largely based on PnET
*/

#include <stdio.h>
#include <string.h>
#include <stdlib.h>
#include <math.h>

#include "common/util.h"

#include "sipnet.h"
#include "runmean.h"
#include "outputItems.h"
#include "modelStructures.h"
#include "events.h"
#include "exitCodes.h"

// begin definitions for choosing different model structures
// (1 -> true, 0 -> false)
#define CSV_OUTPUT 0
// output .out file as a CSV file

// alternative transpiration methods modified by Dave Moore
#define ALTERNATIVE_TRANS 0
// do we want to implement alternative transpiration?

#define BALL_BERRY 0
// implement a Ball Berry submodel to calculate gs from RH, CO2 and A
// MUST BE OFF for PENMAN MONTEITH TO RUN

#define PENMAN_MONTEITH_TRANS 0
// implement a transpiration calculation based on the Penman-Monteith Equation.
// March 1st 2007 PM equation not really working.

// #define G 0
// assume that soil heat flux is zero;

#define GROWTH_RESP 0
// explicitly model growth resp., rather than including with maint. resp.

#define LLOYD_TAYLOR 0
// use Lloyd-Taylor model for soil respiration, in which temperature sensitivity
// decreases at higher temperatures? Lloyd-Taylor model is R = R0 * e^(E0 *
// (1/(-T0) - 1/(T - T0))) (see Lloyd and Taylor 1994, "On the temperature
// dependence of soil respiration") where R0 is rate at 0 degrees C, T is soil
// temp., E0 and T0 are parameters

#define SEASONAL_R_SOIL 0 && !LLOYD_TAYLOR
// use different parameters for soil resp. (baseSoilResp and soilRespQ10) when
// tsoil < (some threshold)? if so, use standard parameters for warm soil,
// separate parameters for cold soil if we're using the Lloyd-Taylor model, we
// won't use different parameters at different temperatures

#define WATER_PSN 1
// does soil moisture affect photosynthesis?

#define WATER_HRESP 1
// does soil moisture affect heterotrophic respiration?

#define DAYCENT_WATER_HRESP 0 && WATER_HRESP
// use DAYCENT soil moisture function?

#define MODEL_WATER 1
// do we model soil water?
// if not, take soil wetness from climate file

#define COMPLEX_WATER 1 && MODEL_WATER
// do we use a more complex water submodel? (model evaporation as well as
// transpiration) when we use a complex water submodel, we always model snow if
// model water is off, then complex water is off: complex water wouldn't do
// anything

#define LITTER_WATER 0 && (COMPLEX_WATER)
// do we have a separate litter water layer, used for evaporation?
// if complex water is off, then litter water is off: litter water layer
// wouldn't do anything

#if LITTER_WATER & EVENT_HANDLER
#error EVENT_HANDLER and LITTER_WATER may not both be activated
#endif
// We do not handle having both LITTER_WATER and EVENT_HANDLING on; this may
// be implemented in a later phase

#define LITTER_WATER_DRAINAGE 1 && (LITTER_WATER)
// does water from the top layer drain down into bottom layer even if top layer
// not overflowing? if litter water is off, then litter water drainage is off:
// litter water drainage wouldn't do anything

#define LEAF_WATER 0 && (COMPLEX_WATER)
// calculate leaf pool and evaporate from that pool
// makes immediate evaporation more realistic for smaller timesteps

#define SNOW (1 || (COMPLEX_WATER)) && MODEL_WATER
// keep track of snowpack, rather than assuming all precip. is liquid
// note: when using a complex water submodel, we ALWAYS keep track of snowpack
// if model water is off, then snow is off: snow wouldn't do anything

#define GDD 1
// use GDD to determine leaf growth? (note: mutually exclusive with SOIL_PHENOL)

#define SOIL_PHENOL 0 && !GDD
// use soil temp. to determine leaf growth? (note: mutually exclusive with GDD)

// LITTER_POOL moved to modelStructures.h
// have extra litter pool, in addition to soil c pool

#define SOIL_MULTIPOOL 0 && !LITTER_POOL
// do we have a multipool approach to model soils?
// if LITTER_POOL == 1, then SOIL_MULTIPOOL will be 0 because we take care of
// litter with the soil quality submodel.

#define NUMBER_SOIL_CARBON_POOLS 3
// first number: number of pools we want to have.
// IF SOIL_MULTIPOOL=0, then NUMBER_SOIL_CARBON_POOLS = 1
// if SOIL_MULTIPOOL=1, then NUMBER_SOIL_CARBON_POOLS = number given

#define SOIL_QUALITY 0 && SOIL_MULTIPOOL
// do we have a soil quality submodel?
// we only do SOIL_QUALITY if SOIL_MULTIPOOL is turned on

#define MICROBES 0 && !SOIL_MULTIPOOL
// do we utilize microbes.  This will only be an option
// if SOIL_MULTIPOOL==0 and MICROBES ==1

#define STOICHIOMETRY 0 && MICROBES
// do we utilize stoichometric considerations for the microbial pool?

// ROOTS moved to modelStructures.h
// do we model root dynamics?

// end definitions for choosing different model structures

// begin constant definitions

#define C_WEIGHT 12.0  // molecular weight of carbon
#define TEN_6 1000000.0  // for conversions from micro
#define TEN_9 1000000000.0  // for conversions from nano
#define SEC_PER_DAY 86400.0

// constants for tracking running mean of NPP:
#define MEAN_NPP_DAYS 5  // over how many days do we keep the running mean?
#define MEAN_NPP_MAX_ENTRIES (MEAN_NPP_DAYS * 50)  //
// assume that the most pts we can have is two per hour

// constants for tracking running mean of GPP:
#define MEAN_GPP_SOIL_DAYS 5  // over how many days do we keep the running mean?
#define MEAN_GPP_SOIL_MAX_ENTRIES (MEAN_GPP_SOIL_DAYS * 50)  //
// assume that the most pts we can have is one per hour

// constants for tracking running mean of fPAR:
#define MEAN_FPAR_DAYS 1  // over how many days do we keep the running mean?
#define MEAN_FPAR_MAX_ENTRIES (MEAN_FPAR_DAYS * 24)  //
// assume that the most pts we can have is one per hour

// some constants for water submodel:
#define LAMBDA 2501000.  // latent heat of vaporization (J/kg)
#define LAMBDA_S 2835000.  // latent heat of sublimation (J/kg)
#define RHO 1.3  // air density (kg/m^3)
#define CP 1005.  // specific heat of air (J/(kg K))
#define GAMMA 66.  // psychometric constant (Pa/K)
#define E_STAR_SNOW 0.6  //
/* approximate saturation vapor pressure at 0 degrees C (kPa)
   (we assume snow temperature is 0 degrees C or slightly lower) */

#define TINY 0.000001  // to avoid those nasty divide-by-zero errors

// end constant definitions

// linked list of climate variables
// one node for each time step
// these climate data are read in from a file

typedef struct ClimateVars ClimateNode;

struct ClimateVars {
  int year;  // year of start of this timestep
  int day;  // day of start of this timestep (1 = Jan 1.)
  double time;  // time of start of this timestep (hour.fraction - e.g. noon
                // = 12.0, midnight = 0.0)
  double length;  // length of this timestep (in days) - allow variable-length
                  // timesteps
  double tair;  // avg. air temp for this time step (degrees C)
  double tsoil;  // avg. soil temp for this time step (degrees C)
  double par; /* average par for this time step (Einsteins * m^-2 ground area *
    day^-1) NOTE: input is in Einsteins * m^-2 ground area, summed over entire
    time step */
  double precip; /* total precip. for this time step (cm water equiv. - either
        rain or snow) NOTE: input is in mm */
  double vpd; /* average vapor pressure deficit (kPa)
     NOTE: input is in Pa */
  double vpdSoil; /* average vapor pressure deficit between soil and air (kPa)
         NOTE: input is in Pa
         differs from vpd in that saturation vapor pressure calculated using
         Tsoil rather than Tair */
  double vPress; /* average vapor pressure in canopy airspace (kPa)
        NOTE: input is in Pa */
  double wspd;  // avg. wind speed (m/s)
  double soilWetness;  // fractional soil wetness (fraction of saturation -
                       // between 0 and 1)

#if GDD
  double gdd; /* growing degree days from Jan. 1 to now
     NOTE: Calculated, *not* read from file */
#endif

  ClimateNode *nextClim;
};

#define NUM_CLIM_FILE_COLS 14

// model parameters which can change from one run to the next
// these include initializations of state
// initial values are read in from a file, or calculated at start of model
// if any parameters are added here, and these parameters are to be read from
// file,
//  be sure to add them to the readParamData function, below
typedef struct Parameters {
  // parameters read in from file:
  // initial state values:
  double plantWoodInit;  // g C * m^-2 ground area in wood (above-ground +
                         // roots)
  double laiInit;  // initial leaf area, m^2 leaves * m^-2 ground area (multiply
                   // by leafCSpWt to get initial plant leaf C)
  double litterInit;  // g C * m^-2 ground area
  double soilInit;  // g C * m^-2 ground area
  double litterWFracInit;  // unitless: fraction of litterWHC
  double soilWFracInit;  // unitless: fraction of soilWHC
  double snowInit;  // cm water equiv.

  // 7 parameters
  // parameters:

  // photosynthesis:
  double aMax; /* max photosynthesis (nmol CO2 * g^-1 leaf * sec^-1)
     assuming max. possible par, all intercepted, no temp, water or vpd stress
   */
  double aMaxFrac;  // avg. daily aMax as fraction of instantaneous
  double baseFolRespFrac;  // basal foliage resp. rate, as % of max. net
                           // photosynth. rate
  double psnTMin, psnTOpt;  // min and optimal temps at which net photosynthesis
                            // occurs (degrees C)
  double dVpdSlope, dVpdExp;  // dVpd = 1 - dVpdSlope * vpd^dVpdExp
  double halfSatPar; /* par at which photosynthesis occurs at 1/2 theoretical
            maximum (Einsteins * m^-2 ground area * day^-1) */
  double attenuation;  // light attenuation coefficient

  // 9 parameters

  // phenology-related:
  double leafOnDay;  // day when leaves appear
  double gddLeafOn;  // with gdd-based phenology, gdd threshold for leaf
                     // appearance
  double soilTempLeafOn;  // with soil temp-based phenology, soil temp threshold
                          // for leaf appearance
  double leafOffDay;  // day when leaves disappear
  double leafGrowth;  // add'l leaf growth at start of growing season (g C *
                      // m^-2 ground)
  double fracLeafFall;  // add'l fraction of leaves that fall at end of growing
                        // season
  double leafAllocation;  // fraction of NPP allocated to leaf growth
  double leafTurnoverRate; /* average turnover rate of leaves, in fraction per
            day NOTE: read in as per-year rate! */

  // 8 parameters
  // autotrophic respiration:
  double baseVegResp; /* vegetation maintenance respiration at 0 degrees C
      (g C respired * g^-1 plant C * day^-1)
      NOTE: only counts plant wood C - leaves handled elsewhere
      (both above and below-ground: assumed for now to have same resp. rate)
      NOTE: read in as per-year rate! */
  double vegRespQ10;  // scalar determining effect of temp on veg. resp.
  double growthRespFrac;  // growth resp. as fraction of (GPP - woodResp -
                          // folResp)
  double frozenSoilFolREff;  // amount that foliar resp. is shutdown if soil is
                             // frozen (0 = full shutdown, 1 = no shutdown)
  double frozenSoilThreshold;  // soil temperature below which frozenSoilFolREff
                               // and frozenSoilEff kick in (degrees C)

  // 5 parameters
  // soil respiration:
  double litterBreakdownRate; /* rate at which litter is converted to
                 soil/respired at 0 degrees C and max soil moisture (g C broken
                 down * g^-1 litter C * day^-1) NOTE: read in as per-year rate
               */
  double fracLitterRespired; /* of the litter broken down, fraction respired
                (the rest is transferred to soil pool) */
  double baseSoilResp; /* soil respiration at 0 degrees C and max soil moisture
       (g C respired * g^-1 soil C * day^-1)
       NOTE: read in as per-year rate! */
  double baseSoilRespCold; /* soil respiration at 0 degrees C and max soil
             moisture when tsoil < coldSoilThreshold (g C respired * g^-1 soil C
             * day^-1) NOTE: read in as per-year rate! */

  // 6 parameters

  double soilRespQ10;  // scalar determining effect of temp on soil resp.
  double soilRespQ10Cold;  // scalar determining effect of temp on soil resp.
                           // when tsoil < coldSoilThreshold

  double coldSoilThreshold;  // temp. at which use baseSoilRespCold and
                             // soilRespQ10Cold (if SEASONAL_R_SOIL true)
                             // (degrees C)
  double E0;  // E0 in Lloyd-Taylor soil respiration function
  double T0;  // T0 in Lloyd-Taylor soil respiration function
  double soilRespMoistEffect;  // scalar determining effect of moisture on soil
                               // resp.

  // 8 parameters
  // moisture-related:
  double waterRemoveFrac; /* fraction of plant available soil water which can be
          removed in one day without water stress occurring */
  double frozenSoilEff;  // fraction of water that's available if soil is frozen
                         // (0 = none available, 1 = all still avail.)
                         // NOTE: if frozenSoilEff = 0, then shut down psn. even
                         // if WATER_PSN = 0, if soil is frozen (if
                         // frozenSoilEff > 0, it has no effect if WATER_PSN =
                         // 0)
  double wueConst;  // water use efficiency constant
  double litterWHC;  // litter (evaporative layer) water holding capacity (cm)
  double soilWHC;  // soil (transpiration layer) water holding capacity (cm)
  double immedEvapFrac;  // fraction of rain that is immediately intercepted &
                         // evaporated
  double fastFlowFrac;  // fraction of water entering soil that goes directly to
                        // drainage
  double snowMelt;  // rate at which snow melts (cm water equiv./degree C/day)
  double litWaterDrainRate;  // rate at which litter water drains into lower
                             // layer when litter layer fully moisture-saturated
                             // (cm water/day)
  double rdConst;  // scalar determining amount of aerodynamic resistance
  double rSoilConst1, rSoilConst2;  // soil resistance =
                                    // e^(rSoilConst1 - rSoilConst2 * W1)
                                    // where W1 = (litterWater/litterWHC)
  double m_ballBerry;  // slope for the Ball Berry relationship
  double leafCSpWt;  // g C * m^-2 leaf area
  double cFracLeaf;  // g leaf C * g^-1 leaf
  double leafPoolDepth;  // leaf (evaporative) pool rim thickness in mm

  double woodTurnoverRate;  // average turnover rate of woody plant C, in
                            // fraction per day (leaf loss handled separately)
                            // NOTE: read in as per-year rate!

  // calculated parameters:
  double psnTMax;  // degrees C - assumed symmetrical around psnTOpt

  // 16-1 calculated= 15 parameters

  // quality model parameters
  double qualityLeaf;  // value for leaf litter quality
  double qualityWood;  // value for wood litter quality
  double efficiency;  // conversion efficiency of ingested carbon

  // 4 parameters

  double maxIngestionRate;  // hr-1 - maximum ingestion rate of the microbe
  double halfSatIngestion;  // mg C g-1 soil - half saturation ingestion rate of
                            // microbe
  double totNitrogen;  // Percentage nitrogen in soil
  double microbeNC;  // mg N / mg C - microbe N:C ratio
  // 5 parameters

  double microbeInit;  // mg C / g soil microbe initial carbon amount
                       // 1 parameters

  double fineRootFrac;  // fraction of wood carbon allocated to fine roots
  double coarseRootFrac;  // fraction of wood carbon that is coarse roots
  double fineRootAllocation;  // fraction of NPP allocated to fine roots
  double woodAllocation;  // fraction of NPP allocated to the roots
  double fineRootExudation;  // fraction of GPP exuded to the soil
  double coarseRootExudation;  // fraction of NPP exuded to the soil
  // Calculated param
  double coarseRootAllocation;  // fraction of NPP allocated to the coarse roots

  // 7-1=6 parameters

  double fineRootTurnoverRate;  // turnover of fine roots (per year rate)
  double coarseRootTurnoverRate;  // turnover of coarse roots (per year rate)
  double baseFineRootResp;  // base respiration rate of fine roots  (per year
                            // rate)
  double baseCoarseRootResp;  // base respiration rate of coarse roots (per year
                              // rate)
  double fineRootQ10;  // Q10 of fine roots
  double coarseRootQ10;  // Q10 of coarse roots
                         // 6 parameters

  double baseMicrobeResp;  // base respiration rate of microbes
  double microbeQ10;  // Q10 of coarse roots
  double microbePulseEff;  // fraction of exudates that microbes immediately
                           // use.
  // Total parameters=7+9+8+5+14+15+4+5+1+5+6+3=81

  // double soilBreakdownCoeff[NUMBER_SOIL_CARBON_POOLS];  // Rate coefficients
  // if we do not have a multipool quality model

} Params;

#define NUM_PARAMS (sizeof(Params) / sizeof(double))

// the state of the environment
typedef struct Environment {
  double plantWoodC;  // carbon in plant wood (above-ground + roots) (g C * m^-2
                      // ground area)
  double plantLeafC;  // carbon in leaves (g C * m^-2 ground area)
  double litter;  // carbon in litter (g C * m^-2 ground area)
#if SOIL_MULTIPOOL
  double soil[NUMBER_SOIL_CARBON_POOLS];  // if we have more than one quality
                                          // pool we use this
#else
  double soil;
#endif

  double litterWater;  // water in litter (evaporative) layer (cm)
  double soilWater;  // plant available soil water (cm)
  double snow;  // snow pack (cm water equiv.)

  double microbeC;  // carbon in microbes g C m-2 ground area

  double coarseRootC;
  double fineRootC;
} Envi;

// fluxes as per-day rates
typedef struct FluxVars {
  double photosynthesis;  // GROSS photosynthesis (g C * m^-2 ground area *
                          // day^-1)
  double leafCreation;  // g C * m^-2 ground area * day^-1 transferred from wood
                        // to leaves
  double leafLitter;  // g C * m^-2 ground area * day^-1 leaves falling
  double woodLitter;  // g C * m^-2 ground area * day^-1
  double rVeg;  // vegetation respiration (g C * m^-2 ground area * day^-1)
  double litterToSoil;  // g C * m^-2 ground area * day^-1 litter turned into
                        // soil
  double rLitter;  // g C * m^-2 ground area * day^-1 respired by litter
  double rSoil;  // g C * m^-2 ground area * day^-1 respired by soil
  double rain;  // cm water * day^-1 (only liquid precip.)
  double snowFall;  // cm water equiv. * day^-1
  double immedEvap;  // rain that's intercepted and immediately evaporated (cm
                     // water * day^-1)
  double snowMelt;  // cm water equiv. * day^-1
  double sublimation;  // cm water equiv. * day^-1
  double fastFlow;  // water entering soil that goes directly to drainage (out
                    // of system) (cm water * day^-1)
  double evaporation;  // evaporation from top of soil (cm water * day^-1)
  double topDrainage;  // drainage from top of soil to lower level (cm water *
                       // day^-1)
  double bottomDrainage;  // drainage from lower level of soil out of system (cm
                          // water * day^-1)
  double transpiration;  // cm water * day^-1
  double rWood;  // g C m^-2 ground area day^-1 of wood respiration
  double rLeaf;  // g C m^-2 ground area day^-1 of leaf respiration

#if SOIL_MULTIPOOL
  double maintRespiration[NUMBER_SOIL_CARBON_POOLS];  // Microbial maintenance
                                                      // respiration rate g C
                                                      // m-2 ground area day^-1
  double microbeIngestion[NUMBER_SOIL_CARBON_POOLS];
#else
  double maintRespiration;
  double microbeIngestion;
#endif

  double fineRootLoss;  // Loss rate of fine roots (turnover + exudation)
  double coarseRootLoss;  // Loss rate of coarse roots (turnover + exudation)

  double fineRootCreation;  // Creation rate of fine roots
  double coarseRootCreation;  // Creation rate of coarse roots
  double woodCreation;  // Creation rate of wood

  double rCoarseRoot;  // Coarse root respiration
  double rFineRoot;  // Fine root respiration

  double soilPulse;  // Exudates into the soil
} Fluxes;

typedef struct TrackerVars {  // variables to track various things
  double gpp;  // g C * m^-2 taken up in this time interval: GROSS
               // photosynthesis
  double rtot;  // g C * m^-2 respired in this time interval
  double ra;  // g C * m^-2 autotrophic resp. in this time interval
  double rh;  // g C * m^-2 heterotrophic resp. in this time interval
  double npp;  // g C * m^-2 taken up in this time interval
  double nee;  // g C * m^-2 given off in this time interval
  double yearlyGpp;  // g C * m^-2 taken up, year to date: GROSS photosynthesis
  double yearlyRtot;  // g C * m^-2 respired, year to date
  double yearlyRa;  // g C * m^-2 autotrophic resp., year to date
  double yearlyRh;  // g C * m^-2 heterotrophic resp., year to date
  double yearlyNpp;  // g C * m^-2 taken up, year to date
  double yearlyNee;  // g C * m^-2 given off, year to date
  double totGpp;  // g C * m^-2 taken up, to date: GROSS photosynthesis
  double totRtot;  // g C * m^-2 respired, to date
  double totRa;  // g C * m^-2 autotrophic resp., to date
  double totRh;  // g C * m^-2 heterotrophic resp., to date
  double totNpp;  // g C * m^-2 taken up, to date
  double totNee;  // g C * m^-2 given off, to date
  double evapotranspiration;  // cm water evaporated/sublimated (sublimed???) or
                              // transpired in this time step
  double soilWetnessFrac; /* mean fractional soil wetness (soilWater/soilWHC)
           over this time step (linear mean: mean of wetness at start of time
           step and wetness at end of time step) */
  double fa;  // g C * m^-2 of net photosynthesis (GPP - leaf respiration) in
              // this time interval
  double fr;  // g C * m^-2 of non foliar respiration (soil + wood respiration)
              // in this time interval
  double totSoilC;  // total soil carbon across all the pools

  double rRoot;  // g C m-2 of root respiration
  double rSoil;  // Soil respiration (microbes+root)

  double rAboveground;  // Wood and foliar respiration
  double fpar;  // 8 day mean fractional photosynthetically active radiation
                // (percentage)
  double plantWoodC;  // carbon in plant wood (above-ground + roots) (g C * m^-2
                      // ground area)
  double LAI;  // Leaf Area Index - leaf area per ground area / divide
               // PlantLeafC by leafCSpWt
  double yearlyLitter;  // g C * m^-2 litterfall, year to date: SUM litter
} Trackers;

typedef struct PhenologyTrackersStruct { /* variables to track each year's
          phenological development. Only used in leafFluxes function, but made
          global so can be initialized dynamically, based on day of year of
          first climate record */
  int didLeafGrowth;  // have we done leaf growth at start of growing season
                      // this year? (0 = no, 1 = yes)
  int didLeafFall;  // have we done leaf fall at end of growing season this
                    // year? (0 = no, 1 = yes)
  int lastYear;  // year of previous time step, for tracking when we hit a new
                 // calendar year
} PhenologyTrackers;

// global variables:
// made global so they can be initialized in a separate function
// so they only have to be initialized once

static ClimateNode **firstClimates;  // a vector of pointers to first climates
                                     // of each point in space

// more global variables:
// these are global to increase efficiency (avoid lots of parameter passing)

static Params params;
static Envi envi;  // state variables
static Trackers trackers;
static PhenologyTrackers phenologyTrackers;
static MeanTracker *meanNPP;  // running mean of NPP over some fixed time
                              // (stored in g C * m^-2 * day^-1)
static MeanTracker *meanGPP;  // running mean of GPP over some fixed time for
                              // linkages (stored in g C * m^-2 * day^-1)
static MeanTracker *meanFPAR;  // running mean of FPAR of some fixed time for
                               // MODIS

static ClimateNode *climate;  // current climate
static Fluxes fluxes;
static double *outputPtrs[MAX_DATA_TYPES];  // pointers to different possible
                                            // outputs

#if EVENT_HANDLER
static EventNode **events;
static EventNode *locEvent;  // current location event list
static FILE *eventOutFile;
#endif

/* Read climate file into linked lists,
   make firstClimates be a vector where each element is a pointer to the head of
   a list corresponding to one spatial location

   return an array containing the number of time steps in each location
   (dynamically allocated with malloc)

   numLocs = number of spatial locations: there should be one set of entries in
   climFile for each location, or a location can be skipped, and we'll use
   climate at location 0 for that location, too

   format of climFile:
   each line represents one time step, with the following format:

   location year day time intervalLength tair tsoil par precip vpd vpdSoil
   vPress wspd soilWetness

   NOTE: there should be NO blank lines in file, even between different spatial
   locations; all entries for a given location should be contiguous, and
   locations should be in ascending order. There may be locations for which
   there is no climate data, in which case we use climate from location 0
*/
int *readClimData(char *climFile, int numLocs) {
  FILE *in;
  ClimateNode *curr, *next;
  int loc, year, day;
  int lastYear = -1;
  double time, length;  // time in hours, length in days (or fraction of day)
  double tair, tsoil, par, precip, vpd, vpdSoil, vPress, wspd, soilWetness;
  int currLoc;
  int count;
  int i;
  int *steps;  // # of time steps in each location

#if GDD
  double thisGdd;  // growing degree days of this time step
  double gdd = 0.0;  // growing degree days since the last Jan. 1
#endif

  int status;  // status of the read

  steps = (int *)malloc(numLocs * sizeof(int));
  for (i = 0; i < numLocs; i++) {
    steps[i] = 0;  // 0 will denote nothing read
  }

  in = openFile(climFile, "r");

  status = fscanf(in, "%d %d %d %lf %lf %lf %lf %lf %lf %lf %lf %lf %lf %lf",
                  &loc, &year, &day, &time, &length, &tair, &tsoil, &par,
                  &precip, &vpd, &vpdSoil, &vPress, &wspd, &soilWetness);
  if (status == EOF) {
    printf("Error: no climate data in %s\n", climFile);
    exit(EXIT_CODE_INPUT_FILE_ERROR);
  }

  if (status != NUM_CLIM_FILE_COLS) {
    printf("Error reading climate file: bad data on first line\n");
    exit(EXIT_CODE_INPUT_FILE_ERROR);
  }

  if (loc != 0) {
    printf("Error reading climate file: first location must be loc. 0\n");
    exit(EXIT_CODE_INPUT_FILE_ERROR);
  }

  firstClimates =
      (ClimateNode **)malloc(numLocs * sizeof(ClimateNode *));  // vector of
                                                                // heads
  for (currLoc = 0; currLoc < numLocs; currLoc++) {
    firstClimates[currLoc] = NULL;  // default is null
  }
  // if firstClimates[i] stays null for some i, that means we didn't read any
  // climate data for location i, so use climate from location 0

  currLoc = loc;
  // allocate space for head
  firstClimates[currLoc] = (ClimateNode *)malloc(sizeof(ClimateNode));
  next = firstClimates[currLoc];
  count = 0;
  while (status != EOF) {
    // we have another day's climate
    curr = next;
    count++;  // # of time steps in this location

    curr->year = year;
    curr->day = day;
    curr->time = time;

    if (length < 0) {  // parse as seconds
      length = length / -86400.;  // convert to days
    }
    curr->length = length;

    curr->tair = tair;
    curr->tsoil = tsoil;
    curr->par = par * (1.0 / length);
    // convert par from Einsteins * m^-2 to Einsteins * m^-2 * day^-1
    curr->precip = precip * 0.1;  // convert from mm to cm
    curr->vpd = vpd * 0.001;  // convert from Pa to kPa
    if (curr->vpd < TINY) {
      curr->vpd = TINY;  // avoid divide by zero
    }
    curr->vpdSoil = vpdSoil * 0.001;  // convert from Pa to kPa
    curr->vPress = vPress * 0.001;  // convert from Pa to kPa
    curr->wspd = wspd;
    if (curr->wspd < TINY) {
      curr->wspd = TINY;  // avoid divide by zero
    }
    curr->soilWetness = soilWetness;

#if GDD
    if (year != lastYear) {  // HAPPY NEW YEAR!
      gdd = 0;  // reset growing degree days
    }
    thisGdd = tair * length;
    if (thisGdd < 0) {  // can't have negative growing degree days
      thisGdd = 0;
    }
    gdd += thisGdd;
    curr->gdd = gdd;
#endif

    lastYear = year;

    status = fscanf(in, "%d %d %d %lf %lf %lf %lf %lf %lf %lf %lf %lf %lf %lf",
                    &loc, &year, &day, &time, &length, &tair, &tsoil, &par,
                    &precip, &vpd, &vpdSoil, &vPress, &wspd, &soilWetness);

    if (status != EOF) {
      // we have another climate record - check new location, compare with old
      // location (currLoc), make sure new location is valid, and act
      // accordingly

      if (status != NUM_CLIM_FILE_COLS) {
        printf("Error reading climate file: bad data near loc %d year %d"
               " day %d\n",
               loc, year, day);
        exit(EXIT_CODE_INPUT_FILE_ERROR);
      }

      if (loc == currLoc) {
        // still reading climate records from the same place: add a node at end
        // of linked list
        next = (ClimateNode *)malloc(sizeof(ClimateNode));
        curr->nextClim = next;
        // set this down here rather than at top of loop so head treated the
        // same as rest of list
      } else if (loc >= numLocs) {  // (loc == numLocs is an error since we use
                                    // 0-indexing)
        printf("Error reading climate file: trying to read location %d, but "
               "numLocs = %d\n",
               loc, numLocs);
        exit(1);
      } else if (loc > currLoc) {
        // we've advanced to the next location (note: possible that we skipped
        // some locations: this is OK)
        curr->nextClim = NULL;  // terminate last linked list
        steps[currLoc] = count;  // record the number of time steps for last
                                 // location
        lastYear = -1;
        count = 0;  // reset count of # of time steps
#if GDD
        gdd = 0;  // reset growing degree days
#endif
        currLoc = loc;
        firstClimates[currLoc] =
            (ClimateNode *)malloc(sizeof(ClimateNode));  // allocate space for
                                                         // head
        next = firstClimates[currLoc];  // we'll start writing to next
                                        // linked list
      } else {  // loc < currLoc
        printf("Error reading climate file: was reading location %d, trying to "
               "read location %d\n",
               currLoc, loc);
        printf("Climate records for a given location should be contiguous, and "
               "locations should be in ascending order\n");
        exit(1);
      }
    } else {  // status == EOF - no more records
      curr->nextClim = NULL;  // terminate this last linked list
      steps[currLoc] = count;  // record the number of time steps for last
                               // location
    }

  }  // end while

  fclose(in);

  for (i = 0; i < numLocs; i++) {
    if (steps[i] == 0) {  // nothing read for this location
      steps[i] = steps[0];  // this location will duplicate location 0
    }
  }
  return steps;
}

// allocate & initialize spatialParamsPtr (a pointer to a SpatialParams pointer
// to allow for allocation) read in parameter file, put parameters (and other
// info) in spatialParams return numLocs (read from first line of spatialParams
// file)

// note that the last argument in the "initializeOneSpatialParam" function
// indicates whether the given parameter is required
//  1 -> must be in param file, 0 -> optional
//  parameters that are required for the model to run should be flagged as 1 to
//  allow for error checking if a parameter is only required with certain
//  options, this argument can be set to a boolean value that evaluates to true
//  iff these options are enabled for maximum convenience, all parameters can be
//  flagged as 0 (i.e. optional), but you are taking your life into your own
//  hands if you do so
int readParamData(SpatialParams **spatialParamsPtr, char *paramFile,
                  char *spatialParamFile) {
  FILE *paramF, *spatialParamF;
  SpatialParams *spatialParams;  // a local variable to prevent lots of
                                 // unnecessary dereferences
  int numLocs;

  paramF = openFile(paramFile, "r");
  spatialParamF = openFile(spatialParamFile, "r");

  int numRead = fscanf(spatialParamF, "%d", &numLocs);

  if (numLocs < 1 || numRead != 1) {
    printf("Error: numLocs must be >= 1: read %d\n", numLocs);
    exit(1);
  }

  *spatialParamsPtr = newSpatialParams(NUM_PARAMS, numLocs);
  spatialParams = *spatialParamsPtr;  // to prevent lots of unnecessary
                                      // dereferences

  // clang-format off
  // NOLINTBEGIN
  initializeOneSpatialParam(spatialParams, "plantWoodInit", &(params.plantWoodInit), 1);
  initializeOneSpatialParam(spatialParams, "laiInit", &(params.laiInit), 1);
  initializeOneSpatialParam(spatialParams, "litterInit", &(params.litterInit), 1);
  initializeOneSpatialParam(spatialParams, "soilInit", &(params.soilInit), 1);
  initializeOneSpatialParam(spatialParams, "litterWFracInit", &(params.litterWFracInit), 1);
  initializeOneSpatialParam(spatialParams, "soilWFracInit", &(params.soilWFracInit), 1);
  initializeOneSpatialParam(spatialParams, "snowInit", &(params.snowInit), 1);
  initializeOneSpatialParam(spatialParams, "aMax", &(params.aMax), 1);
  initializeOneSpatialParam(spatialParams, "aMaxFrac", &(params.aMaxFrac), 1);
  initializeOneSpatialParam(spatialParams, "baseFolRespFrac", &(params.baseFolRespFrac), 1);

  initializeOneSpatialParam(spatialParams, "psnTMin", &(params.psnTMin), 1);
  initializeOneSpatialParam(spatialParams, "psnTOpt", &(params.psnTOpt), 1);
  initializeOneSpatialParam(spatialParams, "vegRespQ10", &(params.vegRespQ10), 1);
  initializeOneSpatialParam(spatialParams, "growthRespFrac", &(params.growthRespFrac), GROWTH_RESP);
  initializeOneSpatialParam(spatialParams, "frozenSoilFolREff", &(params.frozenSoilFolREff), 1);
  initializeOneSpatialParam(spatialParams, "frozenSoilThreshold", &(params.frozenSoilThreshold), 1);
  initializeOneSpatialParam(spatialParams, "dVpdSlope", &(params.dVpdSlope), 1);
  initializeOneSpatialParam(spatialParams, "dVpdExp", &(params.dVpdExp), 1);
  initializeOneSpatialParam(spatialParams, "halfSatPar", &(params.halfSatPar), 1);
  initializeOneSpatialParam(spatialParams, "attenuation", &(params.attenuation), 1);

  initializeOneSpatialParam(spatialParams, "leafOnDay", &(params.leafOnDay), !((GDD) || (SOIL_PHENOL)));
  initializeOneSpatialParam(spatialParams, "gddLeafOn", &(params.gddLeafOn), GDD);
  initializeOneSpatialParam(spatialParams, "soilTempLeafOn", &(params.soilTempLeafOn), SOIL_PHENOL);
  initializeOneSpatialParam(spatialParams, "leafOffDay", &(params.leafOffDay), 1);
  initializeOneSpatialParam(spatialParams, "leafGrowth", &(params.leafGrowth), 1);
  initializeOneSpatialParam(spatialParams, "fracLeafFall", &(params.fracLeafFall), 1);
  initializeOneSpatialParam(spatialParams, "leafAllocation", &(params.leafAllocation), 1);
  initializeOneSpatialParam(spatialParams, "leafTurnoverRate", &(params.leafTurnoverRate), 1);
  initializeOneSpatialParam(spatialParams, "baseVegResp", &(params.baseVegResp), 1);
  initializeOneSpatialParam(spatialParams, "litterBreakdownRate", &(params.litterBreakdownRate), LITTER_POOL);

  initializeOneSpatialParam(spatialParams, "fracLitterRespired", &(params.fracLitterRespired), LITTER_POOL);
  initializeOneSpatialParam(spatialParams, "baseSoilResp", &(params.baseSoilResp), 1);
  initializeOneSpatialParam(spatialParams, "baseSoilRespCold", &(params.baseSoilRespCold), SEASONAL_R_SOIL);
  initializeOneSpatialParam(spatialParams, "soilRespQ10", &(params.soilRespQ10), 1);
  initializeOneSpatialParam(spatialParams, "soilRespQ10Cold", &(params.soilRespQ10Cold), SEASONAL_R_SOIL);
  initializeOneSpatialParam(spatialParams, "coldSoilThreshold", &(params.coldSoilThreshold), SEASONAL_R_SOIL);

  initializeOneSpatialParam(spatialParams, "E0", &(params.E0), LLOYD_TAYLOR);
  initializeOneSpatialParam(spatialParams, "T0", &(params.T0), LLOYD_TAYLOR);
  initializeOneSpatialParam(spatialParams, "soilRespMoistEffect", &(params.soilRespMoistEffect), ((WATER_HRESP) && !(DAYCENT_WATER_HRESP)));
  initializeOneSpatialParam(spatialParams, "waterRemoveFrac", &(params.waterRemoveFrac), 1);
  initializeOneSpatialParam(spatialParams, "frozenSoilEff", &(params.frozenSoilEff), 1);
  initializeOneSpatialParam(spatialParams, "wueConst", &(params.wueConst), 1);
  initializeOneSpatialParam(spatialParams, "litterWHC", &(params.litterWHC), 1);
  initializeOneSpatialParam(spatialParams, "soilWHC", &(params.soilWHC), 1);
  initializeOneSpatialParam(spatialParams, "immedEvapFrac", &(params.immedEvapFrac), COMPLEX_WATER);
  initializeOneSpatialParam(spatialParams, "fastFlowFrac", &(params.fastFlowFrac), COMPLEX_WATER);
  initializeOneSpatialParam(spatialParams, "leafPoolDepth", &(params.leafPoolDepth), LEAF_WATER);

  initializeOneSpatialParam(spatialParams, "snowMelt", &(params.snowMelt), SNOW);
  initializeOneSpatialParam(spatialParams, "litWaterDrainRate", &(params.litWaterDrainRate), LITTER_WATER_DRAINAGE);
  initializeOneSpatialParam(spatialParams, "rdConst", &(params.rdConst), (COMPLEX_WATER) || (PENMAN_MONTEITH_TRANS));
  initializeOneSpatialParam(spatialParams, "rSoilConst1", &(params.rSoilConst1), COMPLEX_WATER);
  initializeOneSpatialParam(spatialParams, "rSoilConst2", &(params.rSoilConst2), COMPLEX_WATER);
  initializeOneSpatialParam(spatialParams, "leafCSpWt", &(params.leafCSpWt), 1);
  initializeOneSpatialParam(spatialParams, "cFracLeaf", &(params.cFracLeaf), 1);
  initializeOneSpatialParam(spatialParams, "woodTurnoverRate", &(params.woodTurnoverRate), 1);
  initializeOneSpatialParam(spatialParams, "qualityLeaf", &(params.qualityLeaf), SOIL_QUALITY);
  initializeOneSpatialParam(spatialParams, "qualityWood", &(params.qualityWood), SOIL_QUALITY);

  initializeOneSpatialParam(spatialParams, "efficiency", &(params.efficiency), (SOIL_QUALITY) || (MICROBES));
  initializeOneSpatialParam(spatialParams, "maxIngestionRate", &(params.maxIngestionRate), (SOIL_QUALITY) || (MICROBES));
  initializeOneSpatialParam(spatialParams, "halfSatIngestion", &(params.halfSatIngestion), MICROBES);
  initializeOneSpatialParam(spatialParams, "totNitrogen", &(params.totNitrogen), STOICHIOMETRY);
  initializeOneSpatialParam(spatialParams, "microbeNC", &(params.microbeNC), STOICHIOMETRY);
  initializeOneSpatialParam(spatialParams, "microbeInit", &(params.microbeInit), (SOIL_QUALITY) || (MICROBES));
  initializeOneSpatialParam(spatialParams, "fineRootFrac", &(params.fineRootFrac), ROOTS);
  initializeOneSpatialParam(spatialParams, "coarseRootFrac", &(params.coarseRootFrac), ROOTS);

  initializeOneSpatialParam(spatialParams, "fineRootAllocation", &(params.fineRootAllocation), ROOTS);
  initializeOneSpatialParam(spatialParams, "woodAllocation", &(params.woodAllocation), ROOTS);

  initializeOneSpatialParam(spatialParams, "fineRootExudation", &(params.fineRootExudation), ROOTS);
  initializeOneSpatialParam(spatialParams, "coarseRootExudation", &(params.coarseRootExudation), ROOTS);
  initializeOneSpatialParam(spatialParams, "fineRootTurnoverRate", &(params.fineRootTurnoverRate), ROOTS);
  initializeOneSpatialParam(spatialParams, "coarseRootTurnoverRate", &(params.coarseRootTurnoverRate), ROOTS);
  initializeOneSpatialParam(spatialParams, "baseFineRootResp", &(params.baseFineRootResp), ROOTS);
  initializeOneSpatialParam(spatialParams, "baseCoarseRootResp", &(params.baseCoarseRootResp), ROOTS);
  initializeOneSpatialParam(spatialParams, "fineRootQ10", &(params.fineRootQ10), ROOTS);
  initializeOneSpatialParam(spatialParams, "coarseRootQ10", &(params.coarseRootQ10), ROOTS);

  initializeOneSpatialParam(spatialParams, "baseMicrobeResp", &(params.baseMicrobeResp), MICROBES);
  initializeOneSpatialParam(spatialParams, "microbeQ10", &(params.microbeQ10), MICROBES);
  initializeOneSpatialParam(spatialParams, "microbePulseEff", &(params.microbePulseEff), (ROOTS) && (MICROBES) );
  initializeOneSpatialParam(spatialParams, "m_ballBerry", &(params.m_ballBerry), 1);
  // NOLINTEND
  // clang-format on

  readSpatialParams(spatialParams, paramF, spatialParamF);

  fclose(paramF);
  fclose(spatialParamF);

  return numLocs;
}

// pre: out is open for writing
// print header line to output file

// I wish someone who write a .header file to automatically output the correct
// header

// Not only that ...I'd like the options used in the model run to be added to
// the file;

void outputHeader(FILE *out) {
  fprintf(out, "Notes: (PlantWoodC, PlantLeafC, Soil and Litter in g C/m^2; "
               "Water and Snow in cm; SoilWetness is fraction of WHC;\n");
  fprintf(out, "loc year day time plantWoodC plantLeafC ");

#if SOIL_MULTIPOOL
  int counter;

  for (counter = 0; counter < NUMBER_SOIL_CARBON_POOLS; counter++) {
    fprintf(out, "soil(%8.2f) ", envi.soil[counter]);
  }
  fprintf(out, "totSoilC ");

#else
  fprintf(out, "soil ");
#endif

  fprintf(out, "microbeC ");
  fprintf(out, "coarseRootC fineRootC ");
  fprintf(out, "litter litterWater soilWater soilWetnessFrac snow ");
  fprintf(out, "npp nee cumNEE gpp rAboveground rSoil rRoot ra rh rtot "
               "evapotranspiration fluxestranspiration fPAR\n");
}

// pre: out is open for writing
// print current state to output file
void outputState(FILE *out, int loc, int year, int day, double time) {

  fprintf(out, "%8d %4d %3d %5.2f %8.2f %8.2f ", loc, year, day, time,
          envi.plantWoodC, envi.plantLeafC);

#if SOIL_MULTIPOOL
  int counter;

  for (counter = 0; counter < NUMBER_SOIL_CARBON_POOLS; counter++) {
    fprintf(out, "%8.2f ", envi.soil[counter]);
  }
  fprintf(out, "%8.2f ", trackers.totSoilC);

#else
  fprintf(out, "%8.2f ", envi.soil);
#endif

  fprintf(out, "%8.2f ", envi.microbeC);

  fprintf(out, "%8.2f %8.2f", envi.coarseRootC, envi.fineRootC);

  fprintf(out, " %8.2f %8.3f %8.2f %8.3f %8.2f ", envi.litter, envi.litterWater,
          envi.soilWater, trackers.soilWetnessFrac, envi.snow);
  fprintf(out,
          "%8.2f %8.2f %8.2f %8.2f %8.3f %8.3f %8.3f %8.3f %8.3f %8.3f %8.8f "
          "%8.4f %8.4f\n",
          trackers.npp, trackers.nee, trackers.totNee, trackers.gpp,
          trackers.rAboveground, trackers.rSoil, trackers.rRoot, trackers.ra,
          trackers.rh, trackers.rtot, trackers.evapotranspiration,
          fluxes.transpiration, trackers.fpar);

  // note without modeling root dynamics

  // trackers.fa, trackers.fr,
  // fluxes.rLeaf*climate->length,trackers.evapotranspiration
}

void outputStatecsv(FILE *out, int loc, int year, int day, double time) {
  fprintf(out, "%8d , %4d , %3d , %5.2f , %8.2f , %8.2f , ", loc, year, day,
          time, envi.plantWoodC, envi.plantLeafC);

#if SOIL_MULTIPOOL
  fprintf(out, "%8.2f ,", trackers.totSoilC);
#else
  fprintf(out, "%8.2f ,", envi.soil);
#endif

  fprintf(
      out,
      "%8.2f , %8.3f, %8.2f , %8.3f , %8.2f , %8.2f , %8.2f , %8.2f , %8.2f , "
      "%8.3f , %8.3f , %8.3f, %8.3f , %8.3f , %8.3f %8.8f %8.4f %8.4f\n",
      envi.litter, envi.litterWater, envi.soilWater, trackers.soilWetnessFrac,
      envi.snow, trackers.npp, trackers.nee, trackers.totNee, trackers.gpp,
      trackers.rAboveground, trackers.rSoil, trackers.rRoot, trackers.ra,
      trackers.rh, trackers.rtot, trackers.evapotranspiration,
      fluxes.transpiration, trackers.fpar);
}

// de-allocate space used for climate linked list
void freeClimateList(int numLocs) {
  ClimateNode *curr, *prev;
  int loc;

  for (loc = 0; loc < numLocs; loc++) {  // loop through firstClimates,
                                         // deallocating each linked list
    curr = firstClimates[loc];
    while (curr != NULL) {
      prev = curr;
      curr = curr->nextClim;
      free(prev);
    }
  }
  // and finally deallocate the vector itself:
  free(firstClimates);
}

#if EVENT_HANDLER
// de-allocate space used for events linked list
void freeEventList(int numLocs) {
  EventNode *curr, *prev;
  int loc;

  for (loc = 0; loc < numLocs; loc++) {
    // loop through events, deallocating each linked list
    curr = events[loc];
    while (curr != NULL) {
      prev = curr;
      curr = curr->nextEvent;
      free(prev);
    }
  }

  // and finally deallocate the vector itself:
  free(events);
}
#endif

// !!! functions for calculating auxiliary variables !!!

// rather than returning a value, they have as parameters the variable(s) which
// they modify so a single function can modify multiple variables

/**
 * @brief Compute canopy light effect using Simpson's rule.
 *
 * Similar to light attenuation in PnET, first calculate light
 * intensity and then the light effect `lightEFF` for each layer.
 *
 * Integrating Light Effect over the canopy, from top to bottom, approximated
 * numerically using Simpson's method. Simpson's rule requires an odd number of
 * points, thus NUM_LAYERS must be EVEN because we loop from layer = 0 to layer
 * = NUM_LAYERS
 *
 * Simpson's rule approximates the integral as:
 *   (h/3) * (y(0) + 4y(1) + 2y(2) + 4y(3) + ... + 2y(n-2) + 4y(n-1) + y(n)),
 *   where h is the distance between each x value (here h = 1/NUM_LAYERS).
 *   We keep track of the running sum in cumLightEff.
 *
 * cumLai is 0 at the canopy top and equals total LAI at the bottom.
 *
 * Note: SIPNET is not a multi-layer model; this function derives a
 * canopy‐averaged light effect that is then used to calculate calculate GPP for
 * the whole canopy.
 *
 * @param[out] lightEff Canopy average light effect.
 * @param[in] lai Leaf area index (m^2 leaf/m^2 ground).
 * @param[in] par Incoming Photosynthetically Active Radiation (PAR).
 */
void calcLightEff(double *lightEff, double lai, double par) {

  // Information on the distribution of LAI with height is available
  // as of March 2007 ... contact Dr. Maggie Prater Maggie.Prater@colorado.edu

  static const int NUM_LAYERS = 6;
  // believe it or not, 6 layers gives approximately the same result as 100
  // layers

  int layer;  // counter
  double cumLai;  // lai from this layer up
  double lightIntensity;
  double currLightEff = 0.0, cumLightEff;
  double currfAPAR = 0.0, cumfAPAR;
  int coeff;  // current coefficient in Simpson's rule

  if (lai > 0 && par > 0) {  // must have at least some leaves and some light
    cumLightEff = 0.0;  // the running sum
    layer = 0;
    coeff = 1;
    int err;
    double fAPAR;  // Calculation of fAPAR according to 1 - exp(attenuation*LAI)
    // double APAR;    // Absorbed PAR by the canopy
    // double lightIntensityTop, lightIntensityBottom;  // PAR absorbed by the
    // canopy
    cumfAPAR = 0.0;

    while (layer <= NUM_LAYERS) {
      cumLai = lai * ((double)layer / NUM_LAYERS);  // lai from this layer up
                                                    // (starting at top)

      // between 0 and par
      lightIntensity = par * exp(-1.0 * params.attenuation * cumLai);

      // between 0 and 1
      currLightEff = (1 - pow(2, (-1.0 * lightIntensity / params.halfSatPar)));

      // when lightIntensity = halfSatPar, currLightEff = 1/2
      cumLightEff += coeff * currLightEff;

      currfAPAR = 1 - (lightIntensity / par);
      cumfAPAR += coeff * currfAPAR;

      // now move to the next layer:
      layer++;
      coeff = 2 * (1 + layer % 2);  // coeff. goes 1, 4, 2, 4, ..., 2, 4, 2
    }
    // last value should have had a coefficient of 1, but actually had a
    // coefficient of 2, so subtract 1:
    cumLightEff -= currLightEff;
    *lightEff = cumLightEff / (3.0 * NUM_LAYERS);  // multiplying by (h/3) in
                                                   // Simpson's rule

    // now calculate fAPAR
    cumfAPAR -= currfAPAR;
    // the average value, multiplying by h/3 in Simpson's rule, and dividing by
    // the number of steps
    fAPAR = cumfAPAR / (3.0 * NUM_LAYERS);

    // lightIntensityTop = par;  // Energy at the top of the canopy
    // lightIntensityBottom = par * exp(-1.0 * params.attenuation * lai); // LAI
    // at the bottom of the canopy
    //  between 0 and par
    // this is the amount of incident par
    // APAR = params.m_ballBerry * (lightIntensityTop - lightIntensityBottom);
    // // APAR at this layer
    //  is a fraction of the difference between incoming par and transmitted par

    // fAPAR = APAR / par;  // Take the average across all of the layers
    // fAPAR =  (1 - exp(-1.0 * params.attenuation * lai));  // 4/28/11: Update
    // from TQuaife

    err = addValueToMeanTracker(meanFPAR, fAPAR, 1);  // update running mean of
                                                      // FPAR (we don't care
                                                      // about climate length)
    if (err != 0) {
      printf("******* Error type %d while trying to add value to FPAR mean "
             "tracker in sipnet:potPSN() *******\n",
             err);
      printf("FPAR = %f, climate->length = %f\n", fAPAR, climate->length);
      printf("Suggestion: try changing MEAN_FPAR_MAX_ENTRIES in sipnet.c\n");
      exit(1);
    }

  } else {  // no leaves or no light!
    *lightEff = 0;
  }
}

// calculate gross photosynthesis without water effect (g C * m^-2 ground area *
// day^-1) and base foliar respiration without temp, water, etc. (g C * m^-2
// ground area * day^-1)
void potPsn(double *potGrossPsn, double *baseFolResp, double lai, double tair,
            double vpd, double par, int day) {
  double grossAMax;  // maximum possible gross respiration (nmol CO2 * g^-1 leaf
                     // * sec^-1)
  double dTemp, dVpd, lightEff;  // decrease in photosynth. due to temp, vpd and
                                 // amt. of light absorbed
  double respPerGram;  // base foliar respiration in nmol CO2 * g^-1 leaf *
                       // sec^-1
  double conversion; /* convert from (nmol CO2 * g^-1 leaf * sec^-1)
           to (g C * m^-2 ground area * day^-1) */

  respPerGram = params.baseFolRespFrac * params.aMax;
  // foliar respiration, unmodified by temp, etc.
  grossAMax = params.aMax * params.aMaxFrac + respPerGram;

  dTemp = (params.psnTMax - tair) * (tair - params.psnTMin) /
          pow((params.psnTMax - params.psnTMin) / 2.0, 2);
  if (dTemp < 0) {
    dTemp = 0.0;
  }
  dVpd = 1.0 - params.dVpdSlope * pow(vpd, params.dVpdExp);
  if (dVpd < 0) {
    dVpd = 0.0;
  }
  calcLightEff(&lightEff, lai, par);

  conversion = C_WEIGHT * (1.0 / TEN_9) *
               (params.leafCSpWt / params.cFracLeaf) * lai *
               SEC_PER_DAY;  // to convert units
  *potGrossPsn = grossAMax * dTemp * dVpd * lightEff * conversion;
  *baseFolResp = respPerGram * conversion;  // do foliar resp. even if no
                                            // photosynthesis in this time step

  // printf("%f %f %f %f %f %f ", climate->length, grossAMax, conversion, dTemp,
  // dVpd, lightEff);
}

void moisture_bwb(double *trans, double *dWater, double potGrossPsn, double vpd,
                  double vPress, double plantLeafC, double leafCSpWt,
                  double soilWater) {
  /*moisture_bwb:  Calculates moisture use by using a Ball Woodrow Berry
   * Instead of A (net photosynthesis) we are driving the Ball Woodrow Berry
   * equation with potGrossPsn units: g C * m^-2 ground area * day^-1
   * formulation which estimates gs from A */
  double potTrans;  // potential transpiration in the absense of plant water
                    // stress (cm H20 * day^-1)
  double removableWater;
  double gs_canopy;  // gs stomatal conductance... canopy level
  double CO2_stom = 380;
  double vPress_sat;  // Saturating Vapor Press (sum of VPD and vPress)
  double RH_pcent;  // Relative Humidity - the ratio of vPress to saturating
                    // vapor pressure
  double lai_int;  // calculate lai from current plantLeafC and the leafCSpwt */
  lai_int = envi.plantLeafC / params.leafCSpWt;
  /*  We do not require lai since potGrossPsn is in units of
   *  g C * m^-2 ground area * day^-1 */
  vPress_sat = climate->vPress + climate->vpd;  // calculate saturating vapor
                                                // pressure
  RH_pcent = climate->vPress / vPress_sat;  // calculate relative humidity for
                                            // ball berry

  //  double wue; // water use efficiency, in mg CO2 fixed * g^-1 H20 transpired

  if (potGrossPsn < TINY) {  // avoid divide by 0
    *trans = 0.0;  // no photosynthesis -> no transpiration
    *dWater = 1;  // dWater doesn't matter, since we don't have any
                  // photosynthesis
  } else {
    /*Ball Berry Equation
     * unit issues:
     * potGrossPsn should be converted to
     * micro mol c02 per m^2 leaf area
     * there are 1/12 mol of carbon in a gram
     * potGrossPsn/12*1000*LAI = umol carbon dioxide per
     * m^2
     * */

    gs_canopy = params.m_ballBerry * potGrossPsn / 12 * 1000 * lai_int *
                (RH_pcent / CO2_stom);

    // gcan = m*A*RelHum/CO2;
    // mol  / m^2 leaf area

    potTrans = (gs_canopy * climate->vpd) / lai_int * 20 / 1000;
    /* gs_canopy*climate_>vpd is the transpiration rate mol/m^2 leaf area per
     * day dividing by lai_init converts to mol per m^2 ground area there are
     * 20g water per mol multiply by the density of water 1cm^3/g multipy by
     * 100cm and divide by 10^6cm^3
     *
     *  must convert to cm3 per cm2 land area.
     */
    removableWater = soilWater * params.waterRemoveFrac;
    if (climate->tsoil < params.frozenSoilThreshold) {
      // frozen soil - less or no water available
      /* frozen soil effect: fraction of water available if soil is frozen
       * (assume amt. of water avail. w/ frozen soil scales linearly with amt.
       * of water avail. in thawed soil) */
      removableWater *= params.frozenSoilEff;
    }
    if (removableWater >= potTrans) {
      *trans = potTrans;
    } else {
      *trans = removableWater;
    }

#if WATER_PSN  // we're modeling water stress
    *dWater = *trans / potTrans;  // from PnET: equivalent to setting DWATER_MAX
                                  // = 1
#else  // WATER_PSN = 0
    if (climate->tsoil < params.frozenSoilThreshold &&
        params.frozenSoilEff == 0)
      // (note: can't have partial shutdown of psn with frozen soil if WATER_PSN
      // = 0)
      *dWater = 0;  // still allow total shut down of psn. if soil is frozen
    else  // either soil is thawed, or frozenSoilEff > 0
      *dWater = 1;  // no water stress, even if *trans/potTrans < 1
#endif  // WATER_PSN
    // printf("Remove %f potT %f dW %f vpd %f \n", removableWater, potTrans,
    // *dWater, climate->vpd);
  }
}

/* it would be preferable to include CO2 concentration as an input variable in
 * the climate file
 *
 *  Ball Berry Equation or Ball-Woodrow-Berry model
 * gsc = gsc0 + k(A)(Hs/Ccs)
 * where gsc is stomatal conductance,  gsc0 is a basal conductance value which
 * we assume is =0 k is an assumed splope parameter estimated in our case from
 * the literature, Hs is the relative humidity - calculated here as
 * (vPress/(vPress+vpd)), Ccs is the CO2 concentration at the stomata; currently
 * we will assume this is 370 and I may edit the Climate input file to include
 * CO2 in future. BALL_BERRY_m is hardcoded into the equation at 3.89  */

// printf("%d\n", gs_canopy);

// Penman Monteith method of estimating transiration and water use
//  Started Nov 2006 - coding commenced Nov 20th

void moisture_pm(double *trans, double *dWater, double potGrossPsn, double vpd,
                 double soilWater) {
  double potTrans;  // potential transpiration in the absense of plant water
                    // stress (cm H20 * day^-1)
  double removableWater;
  // not used   double wue; // water use efficiency, in mg CO2 fixed * g^-1 H20
  // transpired
  double gapfraction = 17;  // gap fraction = 17% - the Penman Monteith Equation
                            // doesn't appear to be sensitive to gapfraction;
  double rCanConst = 30.8;  // Rcan = rCanConst/windspeed - 30.8 ;
  // is the median rCanConst to achieve the measured Rcan of 8.5 s/m;
  double DELTA;  // Delta is calculated as d Vsat/ d Tair;

  /*
   * required constants and other values
   * Rn // Net radiation // read in from clim file
   * G // soil heat flux // read in from clim file
   * RHO // DENSITY OF (DRY) AIR (KG M-3)
   * CP // SPECIFIC HEAT OF AIR AT CONST PRESSURE (J KG-1 K-1)
   * VPD // VAPOR PRESSURE DEFICIT (PA)
   * rb - BULK AERODYNAMIC RESISTANCE (S/M)
   * rc - CANOPY AERODYNAMIC RESISTANCE (S/M)
   * LAMDA //LATENT HEAT OF VAPORIZATION OF WATER (J Kg-1) - 2450 @20C
   * GAMMA // PSYCHROMETRIC CONSTANT Kg M-2 S
   * DELTA slope of the saturation vapour pressure vs Temperature relationship
   */
  if (potGrossPsn < TINY) {  // avoid divide by 0
    *trans = 0.0;  // no photosynthesis -> no transpiration
    *dWater = 1;  // dWater doesn't matter, since we don't have any
                  // photosynthesis
  } else {
    DELTA = (2508.3 / ((climate->tair + 237.3) * (climate->tair + 237.3)) *
             exp((17.3 * climate->tair) / (climate->tair + 237.3)));
    potTrans =
        (DELTA * ((1 - gapfraction / 100) * climate->par - climate->tsoil) +
         (RHO * CP * vpd) / (rCanConst / climate->wspd)) /
        (DELTA + GAMMA * (1 + (params.rdConst / climate->wspd) /
                                  (rCanConst / climate->wspd)));

    /*
     * the aerodynamic resistance - of the canopy can be calculated as follows:
     * rc = [ln((Zm-d)/Zom)*ln((Zh-d)/Zoh)] / k*k*wspd ;
     *
     * rc aerodynamic resistance [s m-1],
     * Zm height of wind measurements [m],
     * Zh height of humidity measurements [m],
     * d zero plane displacement height [m],
     * Zom roughness length governing momentum transfer [m],
     * Zoh roughness length governing transfer of heat and vapour [m],
     * k von Karman's constant, 0.41 [-],
     * wspd wind speed at height z [m s-1].
     */
    removableWater = soilWater * params.waterRemoveFrac;
    if (climate->tsoil < params.frozenSoilThreshold) {
      // frozen soil - less or no water available
      removableWater *= params.frozenSoilEff;
    }
    /* frozen soil effect: fraction of water available if soil is frozen (assume
     * amt. of water avail. w/ frozen soil scales linearly with amt. of water
     * avail. in thawed soil) */
    if (removableWater >= potTrans) {
      *trans = potTrans;
    } else {
      *trans = removableWater;
    }

#if WATER_PSN  // we're modeling water stress
    *dWater = *trans / potTrans;  // from PnET: equivalent to setting DWATER_MAX
                                  // = 1
#else  // WATER_PSN = 0
    if (climate->tsoil < params.frozenSoilThreshold &&
        params.frozenSoilEff == 0)
      // (note: can't have partial shutdown of psn with frozen soil if WATER_PSN
      // = 0)
      *dWater = 0;  // still allow total shut down of psn. if soil is frozen
    else  // either soil is thawed, or frozenSoilEff > 0
      *dWater = 1;  // no water stress, even if *trans/potTrans < 1
#endif  // WATER_PSN
    // printf("PotGrossPsn: %f dWater %f potTrans %f\n", potGrossPsn, *dWater,
    // potTrans);
  }

  // printf("%f\n", *dWater);
}

// calculate transpiration (cm H20 * day^-1)
// and dWater (factor between 0 and 1)
void moisture(double *trans, double *dWater, double potGrossPsn, double vpd,
              double soilWater) {
  double potTrans;  // potential transpiration in the absense of plant water
                    // stress (cm H20 * day^-1)
  double removableWater;
  double wue;  // water use efficiency, in mg CO2 fixed * g^-1 H20 transpired

  if (potGrossPsn < TINY) {  // avoid divide by 0
    *trans = 0.0;  // no photosynthesis -> no transpiration
    *dWater = 1;  // dWater doesn't matter, since we don't have any
                  // photosynthesis
  }

  else {
    wue = params.wueConst / vpd;
    potTrans = potGrossPsn / wue * 1000.0 * (44.0 / 12.0) * (1.0 / 10000.0);
    // 1000 converts g to mg; 44/12 converts g C to g CO2, 1/10000 converts m^2
    // to cm^2

    removableWater = soilWater * params.waterRemoveFrac;
    if (climate->tsoil < params.frozenSoilThreshold) {
      // frozen soil - less or no water available
      /* frozen soil effect: fraction of water available if soil is frozen
                                               (assume amt. of water avail. w/
         frozen soil scales linearly with amt. of water avail. in thawed soil)
       */
      removableWater *= params.frozenSoilEff;
    }
    if (removableWater >= potTrans) {
      *trans = potTrans;
    } else {
      *trans = removableWater;
    }

#if WATER_PSN  // we're modeling water stress
    *dWater = *trans / potTrans;  // from PnET: equivalent to setting DWATER_MAX
                                  // = 1
#else  // WATER_PSN = 0
    if (climate->tsoil < params.frozenSoilThreshold &&
        params.frozenSoilEff == 0)
      // (note: can't have partial shutdown of psn with frozen soil if WATER_PSN
      // = 0)
      *dWater = 0;  // still allow total shut down of psn. if soil is frozen
    else  // either soil is thawed, or frozenSoilEff > 0
      *dWater = 1;  // no water stress, even if *trans/potTrans < 1
#endif  // WATER_PSN
  }

  // printf("%f\n", *dWater);
}

// have we passed the growing season-start leaf growth trigger this year?
// 0 = no, 1 = yes
// note: there may be some fluctuations in this signal for some methods of
// determining growing season start (e.g. for soil temp-based leaf growth)
int pastLeafGrowth(void) {

#if GDD
  return (climate->gdd >= params.gddLeafOn);  // growing degree days threshold
#elif SOIL_PHENOL
  return (climate->tsoil >= params.soilTempLeafOn);  // soil temperature
                                                     // threshold
#else
  double currTime;
  int currYear;
  int currDay;
  currYear = climate->year;
  currDay = climate->day;
  currTime = (double)climate->day + climate->time / 24.0;

  // printf("stuff: %8d  %8d  \n",currYear,currDay);

  return (currTime >= params.leafOnDay);  // turn-on day
  // return 1;
#endif
}

// have we passed the growing season-end leaf fall trigger this year?
// 0 = no, 1 = yes
int pastLeafFall(void) {
  return ((climate->day + climate->time / 24.0) >=
          params.leafOffDay);  // turn-off
                               // day
  // return 1;
}

// calculate leafCreation and leafLitter fluxes (g C/m^2 ground/day)
// leafCreation is a fraction of recent mean npp, plus some constant amount at
// start of growing season leafLitter is a constant rate, plus some additional
// fraction of leaves at end of growing season
void leafFluxes(double *leafCreation, double *leafLitter, double plantLeafC) {
  double npp;  // temporal mean of recent npp (g C * m^-2 ground * day^-1)

  npp = getMeanTrackerMean(meanNPP);
  // first determine the fluxes that happen at every time step, not just start &
  // end of growing season:
  if (npp > 0) {
    *leafCreation = npp * params.leafAllocation;  // a fraction of NPP is
    // allocated to leaf growth
  } else {  // net loss of C in this time step - no C left for growth
    *leafCreation = 0;
  }
  // a constant fraction of leaves fall in each time step
  *leafLitter = plantLeafC * params.leafTurnoverRate;

  // now add add'l fluxes at start/end of growing season:

  // first check for new year; if new year, reset trackers (since we haven't
  // done leaf growth or fall yet in this new year):
  if (climate->year > phenologyTrackers.lastYear) {  // HAPPY NEW YEAR!
    phenologyTrackers.didLeafGrowth = 0;
    phenologyTrackers.didLeafFall = 0;
    phenologyTrackers.lastYear = climate->year;
  }

  // check for start of growing season:
  if (!phenologyTrackers.didLeafGrowth && pastLeafGrowth()) {
    // we just reached the start of the growing season
    *leafCreation += (params.leafGrowth / climate->length);
    phenologyTrackers.didLeafGrowth = 1;
  }

  // check for end of growing season:
  if (!phenologyTrackers.didLeafFall && pastLeafFall()) {
    // we just reached the end of the growing season
    *leafLitter += (plantLeafC * params.fracLeafFall) / climate->length;
    phenologyTrackers.didLeafFall = 1;
  }
}

// calculate rain and snowfall (cm water equiv./day)
// calculate snow melt (cm water equiv./day) and drainage(cm/day)
// drainage here is any water that exceeds water holding capacity

// this is the simplified water flow function, which has only one soil moisture
// layer and does not do evaporation of any kind, or fast flow (sets these all
// to 0)
void simpleWaterFlow(double *rain, double *snowFall, double *immedEvap,
                     double *snowMelt, double *sublimation, double *fastFlow,
                     double *evaporation, double *topDrainage,
                     double *bottomDrainage, double water, double snow,
                     double precip, double temp, double length, double trans) {
  double netIn;  // net water into soil, in cm

#if SNOW  // we're modeling snow
  if (temp <= 0) {  // below freezing
    *snowFall = precip / length;
    *rain = 0;
    *snowMelt = 0;
  } else {  // above freezing
    *snowFall = 0;
    *rain = precip / length;
    if (snow > 0) {
      *snowMelt = params.snowMelt * temp;  // snow melt proportional to temp.
      if ((*snowMelt * length) > snow) {  // can only melt what's there!
        *snowMelt = snow / length;
      }
    } else {
      *snowMelt = 0;
    }
  }

#else  // not modeling snow
  *rain = precip / length;
  *snowFall = 0;
  *snowMelt = 0;
#endif  // #if snow

  netIn = (*rain + *snowMelt - trans) * length;
  *bottomDrainage = ((water + netIn) - params.soilWHC) / length;
  if (*bottomDrainage < 0) {
    *bottomDrainage = 0;
  }

  // all the things we don't model in simpleWaterFlow mode:
  *immedEvap = *sublimation = *fastFlow = *evaporation = *topDrainage = 0;
}

// following 4 functions are for complex water sub-model

// calculate total rain and snowfall (cm water equiv./day)
// also, immediate evaporation (from interception) (cm/day)
void calcPrecip(double *rain, double *snowFall, double *immedEvap, double lai) {
  // below freezing -> precip falls as snow
  if (climate->tair <= 0) {
    *snowFall = climate->precip / climate->length;
    *rain = 0;
  }

  // above freezing -> precip falls as rain
  else {
    *snowFall = 0;
    *rain = climate->precip / climate->length;
  }

  /* Immediate evaporation is a sum of evaporation from canopy interception
     and evaporation from pools on the ground
     Higher LAI will mean more canopy evap. but less evap. from pools on the
     ground. For now we'll assume that these two effects cancel, and immediate
     evap. is a constant fraction Note that we don't evaporate snow here (we'll
     let sublimation take care of that)
  */

#if LEAF_WATER
  double maxLeafPool;

  maxLeafPool = lai * params.leafPoolDepth;  // calculate current leaf pool size
                                             // depending on lai
  *immedEvap = (*rain) * params.immedEvapFrac;

  // don't evaporate more than pool size, excess water will go to the soil
  if (*immedEvap > maxLeafPool)
    *immedEvap = maxLeafPool;

#else
  *immedEvap = (*rain) * params.immedEvapFrac;
#endif
}

// snowpack dynamics:
// calculate snow melt (cm water equiv./day) & sublimation (cm water equiv./day)
// ensure we don't overdrain the snowpack (so that it becomes negative)
// snowFall in cm/day
void snowPack(double *snowMelt, double *sublimation, double snowFall) {
  // conversion factor for sublimation
  static const double CONVERSION = (RHO * CP) / GAMMA * (1. / LAMBDA_S) *
                                   1000. * 1000. * (1. / 10000) * SEC_PER_DAY;
  // 1000 converts kg to g, 1000 converts kPa to Pa, 1/10000 converts m^2 to
  // cm^2

  double rd;  // aerodynamic resistance between ground and canopy air space
              // (sec/m)
  double snowRemaining;  // to make sure we don't get rid of more than there is

  // if no snow, set fluxes to 0
  if (envi.snow <= 0) {
    *snowMelt = 0;
    *sublimation = 0;
  }

  // else: there is snow
  else {
    // first calculate sublimation, then snow melt
    // (if there's not enough snow to do both, priority given to sublimation)
    rd = (params.rdConst) / (climate->wspd);  // aerodynamic resistance (sec/m)
    *sublimation = CONVERSION * (E_STAR_SNOW - climate->vPress) / rd;

    snowRemaining = envi.snow + (snowFall * climate->length);

    // remove to allow sublimation of a negative amount of snow
    // right now we can't sublime a negative amount of snow
    if (*sublimation < 0) {
      *sublimation = 0;
    }

    // make sure we don't sublime more than there is to sublime:
    if (snowRemaining - (*sublimation * climate->length) < 0) {
      *sublimation = snowRemaining / climate->length;
      snowRemaining = 0;
    }

    else {
      snowRemaining -= (*sublimation * climate->length);
    }

    // below freezing: no snow melt
    if (climate->tair <= 0) {
      *snowMelt = 0;
    }

    // above freezing: melt snow
    else {
      *snowMelt = params.snowMelt * climate->tair;  // snow melt proportional to
                                                    // temp.

      // make sure we don't melt more than there is to melt:
      if (snowRemaining - (*snowMelt * climate->length) < 0) {
        *snowMelt = snowRemaining / climate->length;
      }
    }  // end else above freezing
  }  // end else there is snow
}  // end snowPack

// water calculations relating to the top (litter/evaporative) layer of soil
// (if only modeling one soil water layer, these relate to that layer)
// calculates fastFlow (cm/day), evaporation (cm/day) and drainage to lower
//   layer (cm/day)
// water is amount of water in evaporative layer (cm)
// whc is water holding capacity of evaporative layer (cm)
// (water and whc are used rather than envi variables to allow use of either
//   litterWater or soilWater)
// net rain (cm/day) is (rain - immedEvap) - i.e. the amount available to enter
//   the soil
// snowMelt in cm water equiv./day
// fluxesOut is the sum of any fluxes out of this layer that have already been
//   calculated
// (e.g. transpiration if we're just using one layer) (for calculating remaining
// water/drainage) (cm/day)
void evapSoilFluxes(double *fastFlow, double *evaporation, double *drainage,
                    double water, double whc, double netRain, double snowMelt,
                    double fluxesOut) {
  // conversion factor for evaporation
  static const double CONVERSION = (RHO * CP) / GAMMA * (1. / LAMBDA) * 1000. *
                                   1000. * (1. / 10000) * SEC_PER_DAY;
  // 1000 converts kg to g, 1000 converts kPa to Pa, 1/10000 converts m^2 to
  // cm^2

  double waterRemaining; /* keep running total of water remaining, in cm
          (to make sure we don't evap. or drain too much, and so we can drain
          any overflow) */
  double netIn;  // keep track of net water into soil, in cm/day
  double rd;  // aerodynamic resistance between ground and canopy air space
              // (sec/m)
  double rsoil;  // bare soil surface resistance (sec/m)

  netIn = netRain + snowMelt;

  // fast flow: fraction that goes directly to drainage
  *fastFlow = netIn * params.fastFlowFrac;
  netIn -= *fastFlow;

  // calculate evaporation:
  // first calculate how much water is left to evaporate (used later)
  waterRemaining =
      water + netIn * climate->length - fluxesOut * climate->length;

  // if there's a snow pack, don't evaporate from soil:
  if (envi.snow > 0) {
    *evaporation = 0;
  }

  // else no snow pack:
  else {
    rd = (params.rdConst) / (climate->wspd);  // aerodynamic resistance (sec/m)
    rsoil = exp(params.rSoilConst1 - params.rSoilConst2 * (water / whc));
    *evaporation = CONVERSION * climate->vpdSoil / (rd + rsoil);
    // by using vpd we assume that relative humidity of soil pore space is 1
    // (when this isn't true, there won't be much water evaporated anyway)

    // remove to allow negative evaporation (i.e. condensation):
    if (*evaporation < 0) {
      *evaporation = 0;
    }

    // make sure we don't evaporate more than we have:
    if (waterRemaining - (*evaporation * climate->length) < TINY) {
      // leave a tiny little bit, to avoid negative water due to round-off
      // errors
      *evaporation = (waterRemaining - TINY) / climate->length;
      waterRemaining = 0;
    } else {
      waterRemaining -= (*evaporation * climate->length);
    }
  }

#if LITTER_WATER_DRAINAGE  // we're calculating drainage even when evap. layer
                           // is not overflowing
  // drainage rate is proportional to fractional soil moisture
  *drainage = params.litWaterDrainRate * (water / whc);
  // make sure we don't drain more than we have:
  if (waterRemaining - (*drainage * climate->length) < TINY) {
    // leave a tiny little bit, to avoid negative water due to round-off errors
    *drainage = (waterRemaining - TINY) / climate->length;
    waterRemaining = 0;
  } else
    waterRemaining -= (*drainage * climate->length);
#else  // LITTER_WATER_DRAINAGE = 0
  *drainage = 0;
#endif

  // drain any water that remains beyond water holding capacity:
  if (waterRemaining > whc) {
    *drainage += (waterRemaining - whc) / (climate->length);
  }
}

// calculate drainage from bottom (soil/transpiration) layer (cm/day)
// based on current soil water store (cm), whc, drainage from top (cm/day) and
// transpiration (cm/day)
void transSoilDrainage(double *bottomDrainage, double topDrainage, double trans,
                       double soilWater) {
  double waterRemaining;  // cm

  waterRemaining = soilWater + (topDrainage - trans) * climate->length;
  *bottomDrainage = (waterRemaining - params.soilWHC) / (climate->length);
  if (*bottomDrainage < 0) {
    *bottomDrainage = 0;
  }
}

// calculates fastFlow (cm/day), evaporation (cm/day) and drainage to lower
// layer (cm/day)
// net rain (cm/day) is (rain - immedEvap) - i.e. the amount available to enter
//   the soil
// snowMelt in cm water equiv./day
// litterWater and soilWater in cm
// Also calculates drainage from bottom (soil/transpiration) layer (cm/day)
// Note that there may only be one layer, in which case we have only the
// bottomDrainage term, and evap. and trans. come from same layer.
void soilWaterFluxes(double *fastFlow, double *evaporation, double *topDrainage,
                     double *bottomDrainage, double netRain, double snowMelt,
                     double trans, double litterWater, double soilWater) {

#if LITTER_WATER
  evapSoilFluxes(fastFlow, evaporation, topDrainage, litterWater,
                 params.litterWHC, netRain, snowMelt, 0);
  // last parameter = fluxes out that have already been calculated = 0
  transSoilDrainage(bottomDrainage, *topDrainage, trans, soilWater);
#else  // only one soil moisture pool: evap. and trans. both happen from this
       // pool
  *topDrainage = 0;  // no top layer, only a bottom layer
  evapSoilFluxes(fastFlow, evaporation, bottomDrainage, soilWater,
                 params.soilWHC, netRain, snowMelt, trans);
  // last parameter = fluxes out that have already been calculated:
  // transpiration
#endif
}

// calculate GROSS phtosynthesis (g C * m^-2 * day^-1)
void getGpp(double *gpp, double potGrossPsn, double dWater) {
  *gpp = potGrossPsn * dWater;
}

// calculate foliar respiration and wood maint. resp, both in g C * m^-2 ground
// area * day^-1 does *not* explicitly model growth resp. (includes it in maint.
// resp)
void vegResp(double *folResp, double *woodResp, double baseFolResp) {
  *folResp = baseFolResp *
             pow(params.vegRespQ10, (climate->tair - params.psnTOpt) / 10.0);
  if (climate->tsoil < params.frozenSoilThreshold) {
    *folResp *= params.frozenSoilFolREff;  // allows foliar resp. to be shutdown
                                           // by a given fraction in winter
  }
  *woodResp = params.baseVegResp * envi.plantWoodC *
              pow(params.vegRespQ10, climate->tair / 10.0);
}

// calculate foliar respiration and wood maint. resp, both in g C * m^-2 ground
// area * day^-1 does *not* explicitly model growth resp. (includes it in maint.
// resp)
void calcRootResp(double *rootResp, double respQ10, double baseRate,
                  double poolSize) {
  *rootResp = baseRate * poolSize * pow(respQ10, climate->tsoil / 10.0);
}

// a second veg. resp. method:
// calculate foliar resp., wood maint. resp. and growth resp., all in g C * m^-2
// ground area * day^-1 growth resp. modeled in a very simple way
void vegResp2(double *folResp, double *woodResp, double *growthResp,
              double baseFolResp, double gpp) {
  *folResp = baseFolResp *
             pow(params.vegRespQ10, (climate->tair - params.psnTOpt) / 10.0);
  if (climate->tsoil < params.frozenSoilThreshold) {
    *folResp *= params.frozenSoilFolREff;  // allows foliar resp. to be shutdown
                                           // by a given fraction in winter
  }
  *woodResp = params.baseVegResp * envi.plantWoodC *
              pow(params.vegRespQ10, climate->tair / 10.0);

  // Rg is a fraction of the recent mean NPP
  *growthResp = params.growthRespFrac * getMeanTrackerMean(meanNPP);

  if (*growthResp < 0) {
    *growthResp = 0;
  }
}

/////////////////

// ensure that all the allocation to wood + leaves + fine roots < 1,
// and calculate coarse root allocation
void ensureAllocation(void) {
  params.coarseRootAllocation = 1 - params.leafAllocation -
                                params.woodAllocation -
                                params.fineRootAllocation;

  if ((params.leafAllocation >= 1.0) || (params.woodAllocation >= 1.0) ||
      (params.fineRootAllocation >= 1.0) || (params.coarseRootAllocation < 0)) {
    printf("ERROR: NPP allocation params must be less than one individually "
           "and add to less than one\n");
    exit(EXIT_CODE_BAD_PARAMETER_VALUE);
  }
}

// Currently we have a water effect and an effect for different cold soil
// parameters  (this is maintenance respiration)
void calcMaintenanceRespiration(double tsoil, double water, double whc) {

  double moistEffect;
  double tempEffect;

#if DAYCENT_WATER_HRESP
  // calculate here so only have to do this ugly calculation once
  static const double daycentWaterExp = 3.22 * (1.7 - 0.55) / (0.55 + 0.007);
#endif

#if WATER_HRESP  // if soil moisture affects heterotrophic resp.

#if DAYCENT_WATER_HRESP  // using DAYCENT formulation
  // NOTE: would probably be best to make all these constants parameters that
  // are read in, but for now we have them hard-coded
  moistEffect = pow(((water / whc - 1.7) / (0.55 - 1.7)), daycentWaterExp) *
                pow((water / whc + 0.007) / (0.55 + 0.007), 3.22);
#else  // using PnET formulation
  moistEffect = pow((water / whc), params.soilRespMoistEffect);
#endif  // DAYCENT_WATER_HRESP

  if (climate->tsoil < 0) {
    moistEffect = 1;  // Ignore moisture effects in frozen soils
  }
#else  // no WATER_HRESP
  moistEffect = 1;
#endif  // WATER_HRESP

#if SOIL_MULTIPOOL
  int counter;

  double poolBaseRespiration, poolQ10;

  double soilQuality;

  // Loop through all the soil carbon pools
  for (counter = 0; counter < NUMBER_SOIL_CARBON_POOLS; counter++) {

#if SOIL_QUALITY
    // Ensure that the quality will never be zero
    soilQuality = (counter + 1) / NUMBER_SOIL_CARBON_POOLS;
#else
    soilQuality = 0;
#endif

#if SEASONAL_R_SOIL  // decide which parameters to use based on tsoil
    if (tsoil >= params.coldSoilThreshold) {  // use normal (warm temp.) params

      poolBaseRespiration = params.baseSoilResp;
      poolQ10 = params.soilRespQ10;

      tempEffect = poolBaseRespiration * pow(poolQ10, tsoil / 10);

    } else {  // use cold temp. params

      poolBaseRespiration = params.baseSoilRespCold;
      poolQ10 = params.soilRespQ10Cold;

      tempEffect = poolBaseRespiration * pow(poolQ10, tsoil / 10);
    }
#else  // SEASONAL_R_SOIL FALSE -> always use normal params

    poolBaseRespiration = params.baseSoilResp;
    poolQ10 = params.soilRespQ10;

    tempEffect = poolBaseRespiration * pow(poolQ10, tsoil / 10);

#endif

    fluxes.maintRespiration[counter] =
        envi.soil[counter] * moistEffect * tempEffect;
  }

#else  // We use a single pool model

#if MICROBES  // If we don't have a multipool approach, respiration is
              // determined by microbe biomass

  tempEffect = params.baseMicrobeResp * pow(params.microbeQ10, tsoil / 10);

  fluxes.maintRespiration = envi.microbeC * moistEffect * tempEffect;
#else

#if SEASONAL_R_SOIL  // decide which parameters to use based on tsoil
  if (tsoil >= params.coldSoilThreshold) {  // use normal (warm temp.) params
    tempEffect = params.baseSoilResp * pow(params.soilRespQ10, tsoil / 10);
  } else {  // use cold temp. params
    tempEffect =
        params.baseSoilRespCold * pow(params.soilRespQ10Cold, tsoil / 10);
  }
#else  // SEASONAL_R_SOIL FALSE -> always use normal params

  tempEffect = params.baseSoilResp * pow(params.soilRespQ10, tsoil / 10);

#endif

  fluxes.maintRespiration = envi.soil * moistEffect * tempEffect;
#endif

#endif
}

double microbeQualityEfficiency(double soilQuality) {

  return params.efficiency;  // Efficiency an increasing function of quality
}

void microbeGrowth(void) {
#if SOIL_MULTIPOOL
  int counter;  // Counter of quality pools
  for (counter = 0; counter < NUMBER_SOIL_CARBON_POOLS; counter++) {
#if SOIL_QUALITY

    double soilQuality;
    double ingestionCoeff;

    // Ensure that the quality will never be zero
    soilQuality = (counter + 1) / NUMBER_SOIL_CARBON_POOLS;

    ingestionCoeff = params.maxIngestionRate;

    // Scale this proportional to total soil
    fluxes.microbeIngestion[counter] =
        ingestionCoeff * envi.soil[counter] / trackers.totSoilC;
#endif  // We need code in here if we just have a rate coefficient pool
  }
#elif MICROBES
  double baseRate = params.maxIngestionRate * envi.soil /
                    (params.halfSatIngestion + envi.soil);

  // Flux that microbes remove from soil  (mg C g soil day)
  fluxes.microbeIngestion = baseRate * envi.microbeC;
#endif
}

// Now we need to calculate the production of the soil carbon pool, but we are
// going to have some outputs here that become inputs.  We need to output total
// respiration of this pool, as this gets fed back into the optimization

// soil quality is always the current counter divided by the number of total
// pools. Here we update the soil carbon pools and report the total respiration
// rate across all pools (it is easier this way than updating the carbon pools
// separately because then we don't have to store all the fluxes in a separate
// vector)

// find what soil carbon pool the litter (wood or leaf) enters into
int litterInputPool(double qualityComponent) {
  // Ensure that the input pool will never be 0
  return (int)floor(qualityComponent * NUMBER_SOIL_CARBON_POOLS);
}

void soilDegradation(void) {

  double soilWater;
#if MODEL_WATER  // take soilWater from environment
  soilWater = envi.soilWater;
#else  // take  soilWater from climate drivers
  soilWater = climate->soilWetness * params.soilWHC;
#endif

  calcMaintenanceRespiration(climate->tsoil, soilWater, params.soilWHC);

#if SOIL_MULTIPOOL
  int counter;  // Counter of different soil pools
  int woodLitterInput, leafLitterInput;  // The particular pool litter enters
                                         // into
  double litterInput;  // The litter rate into a pool

  double totResp, poolResp;  // Respiration rate summed across all pools

  microbeGrowth();
#if SOIL_QUALITY

  double microbeEff;

  double soilQuality;

  totResp = 0;

  // fluxes.woodLitter gives us the amount in the pool; we adjust these by 1
  // because the input pool will never be 0
  woodLitterInput = litterInputPool(params.qualityWood);

  // fluxes.leafLitter gives us the amount in the pool
  leafLitterInput = litterInputPool(params.qualityLeaf);

  for (counter = NUMBER_SOIL_CARBON_POOLS - 1; -1 < counter; counter--) {
    litterInput = 0;  // Initialize the total litter input with every loop

    soilQuality = (counter + 1) / NUMBER_SOIL_CARBON_POOLS;

    // calculate the microbial efficiency
    microbeEff = params.efficiency * soilQuality;

    poolResp = (1 - microbeEff) * fluxes.microbeIngestion[counter];
    // Add in growth + maintenance respiration
    totResp += poolResp + fluxes.maintRespiration[counter];

    if (woodLitterInput == counter) {
      litterInput += fluxes.woodLitter * climate->length;
    }

    if (leafLitterInput == counter) {
      litterInput += fluxes.leafLitter * climate->length;
    }

#if (counter == 0)
    envi.soil[counter] += (litterInput - fluxes.microbeIngestion[counter] -
                           fluxes.maintRespiration[counter]) *
                          climate->length;  // Transfer from this pool
#else
    envi.soil[counter] += (litterInput - fluxes.microbeIngestion[counter] -
                           fluxes.maintRespiration[counter]) *
                          climate->length;  // Transfer from this pool
    envi.soil[counter - 1] += (microbeEff * fluxes.microbeIngestion[counter]) *
                              climate->length;  // Transfer into next pool

#endif
  }
  // Do the roots.  If we don't model roots, the value of these fluxes will be
  // zero.

  envi.soil[NUMBER_SOIL_CARBON_POOLS - 1] +=
      (fluxes.coarseRootLoss + fluxes.fineRootLoss) * climate->length;
  fluxes.rSoil = totResp;
  // #else    This is the loop for no quality model

#endif
#elif MICROBES
  microbeGrowth();
  double microbeEff;

#if STOICHIOMETRY
  double microbeAdjustment;
  microbeAdjustment = (params.totNitrogen - params.microbeNC * envi.microbeC) /
                      envi.soil / params.microbeNC;
#if microbeAdjustment > 1
  microbeEff = params.efficiency;
#else
  microbeEff = params.efficiency * microbeAdjustment;
#endif
#else  // Now we do the single pool model

  microbeEff = params.efficiency;
#endif

  envi.soil +=
      (fluxes.coarseRootLoss + fluxes.fineRootLoss + fluxes.woodLitter +
       fluxes.leafLitter - fluxes.microbeIngestion) *
      climate->length;
  envi.microbeC += (microbeEff * fluxes.microbeIngestion + fluxes.soilPulse -
                    fluxes.maintRespiration) *
                   climate->length;

  fluxes.rSoil =
      fluxes.maintRespiration + (1 - microbeEff) * fluxes.microbeIngestion;

#elif LITTER_POOL  // If LITTER_POOL = 1, then all other bets are off
  envi.litter += (fluxes.woodLitter + fluxes.leafLitter - fluxes.litterToSoil -
                  fluxes.rLitter) *
                 climate->length;

  envi.soil += (fluxes.coarseRootLoss + fluxes.fineRootLoss +
                fluxes.litterToSoil - fluxes.rSoil) *
               climate->length;

#else  // Normal pool (single pool, no microbes)
  fluxes.rSoil = fluxes.maintRespiration;
  envi.soil += (fluxes.coarseRootLoss + fluxes.fineRootLoss +
                fluxes.woodLitter + fluxes.leafLitter - fluxes.rSoil) *
               climate->length;
#endif

  // Update roots.  If we don't model roots, these fluxes will be zero.
  envi.coarseRootC +=
      (fluxes.coarseRootCreation - fluxes.coarseRootLoss - fluxes.rCoarseRoot) *
      climate->length;
  envi.fineRootC +=
      (fluxes.fineRootCreation - fluxes.fineRootLoss - fluxes.rFineRoot) *
      climate->length;
}

////

// !!! general, multi-purpose functions !!!

// !!! functions to calculate fluxes !!!
// all fluxes are on a per-day basis

// transfer of carbon from plant woody material to litter, in g C * m^-2 ground
// area * day^-1 (includes above-ground and roots)
double woodLitterF(double plantWoodC) {
  return plantWoodC * params.woodTurnoverRate;  // turnover rate is fraction
                                                // lost per day
}

void calculateFluxes(void) {
  // auxiliary variables:
  double baseFolResp;
  double potGrossPsn;  // potential photosynthesis, without water stress
  double dWater;
  double lai;  // m^2 leaf/m^2 ground (calculated from plantLeafC)
  // double litterBreakdown; /* total litter breakdown (i.e. litterToSoil +
  // rLitter) (g C/m^2 ground/day) */
  double folResp, woodResp;  // maintenance respiration terms, g C * m^-2 ground
                             // area * day^-1
  double litterWater, soilWater; /* amount of water in litter and soil (cm)
          taken from either environment or climate drivers, depending on value
          of MODEL_WATER */

#if GROWTH_RESP
  double growthResp;  // g C * m^-2 ground area * day^-1
#endif

#if COMPLEX_WATER
  double netRain;  // rain - immedEvap (cm/day)
#endif

#if MODEL_WATER  // take litterWater and soilWater from environment
  litterWater = envi.litterWater;
  soilWater = envi.soilWater;
#else  // take litterWater and soilWater from climate drivers
  litterWater = climate->soilWetness * params.litterWHC; /* assume wetness is
              uniform throughout all layers (probably unrealistic, but it
              shouldn't matter too much) */
  soilWater = climate->soilWetness * params.soilWHC;
#endif

  lai = envi.plantLeafC / params.leafCSpWt;  // current lai

  potPsn(&potGrossPsn, &baseFolResp, lai, climate->tair, climate->vpd,
         climate->par, climate->day);
  moisture(&(fluxes.transpiration), &dWater, potGrossPsn, climate->vpd,
           soilWater);

#if MODEL_WATER  // water modeling happens here:

#if COMPLEX_WATER
  calcPrecip(&(fluxes.rain), &(fluxes.snowFall), &(fluxes.immedEvap), lai);
  netRain = fluxes.rain - fluxes.immedEvap;
  snowPack(&(fluxes.snowMelt), &(fluxes.sublimation), fluxes.snowFall);
  soilWaterFluxes(&(fluxes.fastFlow), &(fluxes.evaporation),
                  &(fluxes.topDrainage), &(fluxes.bottomDrainage), netRain,
                  fluxes.snowMelt, fluxes.transpiration, litterWater,
                  soilWater);
#else
  simpleWaterFlow(&(fluxes.rain), &(fluxes.snowFall), &(fluxes.immedEvap),
                  &(fluxes.snowMelt), &(fluxes.sublimation), &(fluxes.fastFlow),
                  &(fluxes.evaporation), &(fluxes.topDrainage),
                  &(fluxes.bottomDrainage), soilWater, envi.snow,
                  climate->precip, climate->tair, climate->length,
                  fluxes.transpiration);
#endif  // COMPLEX_WATER

#else  // MODEL_WATER = 0: set all water fluxes to 0
  fluxes.rain = fluxes.snowFall = fluxes.immedEvap = fluxes.snowMelt =
      fluxes.sublimation = fluxes.fastFlow = fluxes.evaporation =
          fluxes.topDrainage = fluxes.bottomDrainage = 0;
#endif  // MODEL_WATER

  getGpp(&(fluxes.photosynthesis), potGrossPsn, dWater);

#if GROWTH_RESP
  vegResp2(&folResp, &woodResp, &growthResp, baseFolResp,
           fluxes.photosynthesis);
  fluxes.rVeg = folResp + woodResp + growthResp;
  fluxes.rWood = woodResp;
  fluxes.rLeaf = folResp + growthResp;
#else
  vegResp(&folResp, &woodResp, baseFolResp);
  fluxes.rVeg = folResp + woodResp;
  fluxes.rWood = woodResp;
  fluxes.rLeaf = folResp;
#endif

  leafFluxes(&(fluxes.leafCreation), &(fluxes.leafLitter), envi.plantLeafC);

#if LITTER_POOL
  litterBreakdown =
      soilBreakdown(envi.litter, params.litterBreakdownRate, litterWater,
                    params.litterWHC, climate->tsoil, params.soilRespQ10);
  fluxes.rLitter = litterBreakdown * params.fracLitterRespired;
  fluxes.litterToSoil = litterBreakdown * (1.0 - params.fracLitterRespired);
  // NOTE: right now, we don't have capability to use separate cold soil params
  // for litter
#else
  //  litterBreakdown = 0;
  fluxes.rLitter = 0;
  fluxes.litterToSoil = 0;
#endif

  // finally, calculate fluxes that we haven't already calculated:

  fluxes.woodLitter = woodLitterF(envi.plantWoodC);

#if ROOTS
  double coarseExudate, fineExudate;  // exudates in and out of soil
  double npp, gppSoil;  // running means of our tracker variables

  npp = getMeanTrackerMean(meanNPP);
  gppSoil = getMeanTrackerMean(meanGPP);
  if (npp > 0) {
    fluxes.coarseRootCreation =
        (1 - params.leafAllocation - params.fineRootAllocation -
         params.woodAllocation) *
        npp;
    fluxes.fineRootCreation = params.fineRootAllocation * npp;
    fluxes.woodCreation = params.woodAllocation * npp;
  } else {
    fluxes.coarseRootCreation = 0;
    fluxes.fineRootCreation = 0;
    fluxes.woodCreation = 0;
  }

  if ((gppSoil > 0) & (envi.fineRootC > 0)) {
    coarseExudate = params.coarseRootExudation * gppSoil;
    fineExudate = params.fineRootExudation * gppSoil;
  } else {
    fineExudate = 0;
    coarseExudate = 0;
  }

  fluxes.coarseRootLoss = (1 - params.microbePulseEff) * coarseExudate +
                          params.coarseRootTurnoverRate * envi.coarseRootC;
  fluxes.fineRootLoss = (1 - params.microbePulseEff) * fineExudate +
                        params.fineRootTurnoverRate * envi.fineRootC;

  // fluxes that get added to microbe pool
  fluxes.soilPulse = params.microbePulseEff * (coarseExudate + fineExudate);

  calcRootResp(&fluxes.rCoarseRoot, params.coarseRootQ10,
               params.baseCoarseRootResp, envi.coarseRootC);
  calcRootResp(&fluxes.rFineRoot, params.fineRootQ10, params.baseFineRootResp,
               envi.fineRootC);

#else  // If we don't model roots, then all these fluxes will be zero

  fluxes.rCoarseRoot = 0;
  fluxes.rFineRoot = 0;
  fluxes.coarseRootCreation = 0;
  fluxes.fineRootCreation = 0;
  fluxes.woodCreation = 0;
  fluxes.coarseRootLoss = 0;
  fluxes.fineRootLoss = 0;
  fluxes.soilPulse = 0;

#endif

  // printf("%f %f %f\n", fluxes.rLitter*climate->length,
  // fluxes.rSoil*climate->length,
  // (fluxes.leafLitter+fluxes.woodLitter)*climate->length);

  // printf("%f %f %f %f %f\n", fluxes.photosynthesis*climate->length,
  // folResp*climate->length, woodResp*climate->length,
  // fluxes.rSoil*climate->length, fluxes.rLitter*climate->length);

  // printf("%f %f %f %f %f\n", fluxes.leafLitter*climate->length,
  // fluxes.woodLitter*climate->length, fluxes.rVeg*climate->length,
  // fluxes.rSoil*climate->length, fluxes.photosynthesis*climate->length);

  /* diagnosis: print water fluxes:
  printf("%f %f %f %f %f %f %f %f %f %f\n",
   fluxes.rain*climate->length, fluxes.snowFall*climate->length,
  fluxes.immedEvap*climate->length, fluxes.snowMelt*climate->length,
  fluxes.sublimation*climate->length, fluxes.fastFlow*climate->length,
  fluxes.evaporation*climate->length, fluxes.topDrainage*climate->length,
   fluxes.bottomDrainage*climate->length, fluxes.transpiration*climate->length);
  */

  /* printf("%f %f %f\n", fluxes.photosynthesis*climate->length,
   fluxes.transpiration*climate->length, (fluxes.transpiration > 0) ?
   (fluxes.photosynthesis/fluxes.transpiration) : 0);
  */
}

// !!! functions for updating tracker variables !!!

// initialize trackers at start of simulation:
void initTrackers(void) {
  trackers.gpp = 0.0;
  trackers.rtot = 0.0;
  trackers.ra = 0.0;
  trackers.rh = 0.0;
  trackers.npp = 0.0;
  trackers.nee = 0.0;
  trackers.yearlyGpp = 0.0;
  trackers.yearlyRtot = 0.0;
  trackers.yearlyRa = 0.0;
  trackers.yearlyRh = 0.0;
  trackers.yearlyNpp = 0.0;
  trackers.yearlyNee = 0.0;
  trackers.totGpp = 0.0;
  trackers.totRtot = 0.0;
  trackers.totRa = 0.0;
  trackers.totRh = 0.0;
  trackers.totNpp = 0.0;
  trackers.totNee = 0.0;
  trackers.evapotranspiration = 0.0;
  trackers.soilWetnessFrac = envi.soilWater / params.soilWHC;
  trackers.fa = 0.0;
  trackers.fr = 0.0;
  trackers.totSoilC = 0.0;
  trackers.rSoil = 0.0;

  trackers.rRoot = 0.0;

  trackers.totSoilC = params.soilInit;
  trackers.rAboveground = 0.0;
  trackers.fpar = 0.0;

  trackers.plantWoodC = 0.0;
  trackers.LAI = 0.0;
  trackers.yearlyLitter = 0.0;
}

// If var < minVal, then set var = 0
// Note that if minVal = 0, then this will (as suggested) ensure that var >= 0
//  If minVal > 0, then minVal can be thought of as some epsilon value, below
//  which var is treated as 0
void ensureNonNegative(double *var, double minVal) {
  if (*var < minVal) {
    *var = 0.;
  }
}

// Make sure all environment variables are positive after updating them:
// Note: For some variables, there are checks elsewhere in the code to ensure
// that fluxes don't make stocks go negative
//  However, the stocks could still go slightly negative due to rounding errors
// For other variables, there are NOT currently (as of 7-16-06) checks to make
// sure out-fluxes aren't too large
//  In these cases, this function should be thought of as a last-resort check -
//  ideally, the fluxes would be modified so that they did not make the stocks
//  negative (otherwise the fluxes could be inconsistent with the changes in the
//  stocks)
void ensureNonNegativeStocks(void) {

  ensureNonNegative(&(envi.plantWoodC), 0);
  ensureNonNegative(&(envi.plantLeafC), 0);

#if LITTER_POOL
  ensureNonNegative(&(envi.litter), 0);
#endif

#if SOIL_MULTIPOOL
  int counter;
  for (counter = 0; counter < NUMBER_SOIL_CARBON_POOLS; counter++) {
    ensureNonNegative(&(envi.soil[counter]), 0);
  }
#else
  ensureNonNegative(&(envi.soil), 0);
#endif

  ensureNonNegative(&(envi.coarseRootC), 0);
  ensureNonNegative(&(envi.fineRootC), 0);
  ensureNonNegative(&(envi.microbeC), 0);

#if MODEL_WATER

#if LITTER_WATER
  ensureNonNegative(&(envi.litterWater), 0);
#endif

  ensureNonNegative(&(envi.soilWater), 0);
  /* In the case of snow, the model has very different behavior for a snow pack
     of 0 vs. a snow pack of slightly greater than 0 (e.g. no soil evaporation
     if snow > 0). Thus to avoid large errors due to small rounding errors,
     we'll set snow = 0 any time it falls below TINY, the assumption being that
     if snow < TINY, then it was really supposed to be 0, but isn't because of
     rounding errors.*/
  ensureNonNegative(&(envi.snow), TINY);
#endif
}

// update trackers at each time step
// oldSoilWater is how much soil water there was at the beginning of the time
// step (cm)
void updateTrackers(double oldSoilWater) {
  static int lastYear = -1;  // what was the year of the last step?

  if (climate->year != lastYear) {  // new year: reset yearly trackers
    trackers.yearlyGpp = 0.0;
    trackers.yearlyRtot = 0.0;
    trackers.yearlyRa = 0.0;
    trackers.yearlyRh = 0.0;
    trackers.yearlyNpp = 0.0;
    trackers.yearlyNee = 0.0;

    lastYear = climate->year;

    // At start of 1999, reset cumulative trackers
    // Note that this is only for one specific application: we don't usually
    // want to do this
    /*
    if (climate->year == 1999) {
      trackers.totGpp = 0.0;
      trackers.totRtot = 0.0;
      trackers.totRa = 0.0;
      trackers.totRh = 0.0;
      trackers.totNpp = 0.0;
      trackers.totNee = 0.0;
    }
    */
  }

  trackers.gpp = fluxes.photosynthesis * climate->length;

  // everything that is microbial
  trackers.rh = (fluxes.rLitter + fluxes.rSoil) * climate->length;

  // This is wood plus leaf respiration
  trackers.rAboveground = (fluxes.rVeg) * climate->length;

  trackers.rRoot = (fluxes.rCoarseRoot + fluxes.rFineRoot) * climate->length;
  trackers.rSoil = trackers.rRoot + trackers.rh;
  trackers.ra = trackers.rRoot + trackers.rAboveground;
  trackers.rtot = trackers.ra + trackers.rh;
  trackers.npp = trackers.gpp - trackers.ra;
  trackers.nee = -1.0 * (trackers.npp - trackers.rh);

  trackers.fa = trackers.gpp - (fluxes.rLeaf) * climate->length;
  trackers.fr = trackers.rh + (fluxes.rWood) * climate->length;

  trackers.yearlyGpp += trackers.gpp;
  trackers.yearlyRa += trackers.ra;
  trackers.yearlyRh += trackers.rh;
  trackers.yearlyRtot += trackers.rtot;
  trackers.yearlyNpp += trackers.npp;
  trackers.yearlyNee += trackers.nee;

  trackers.totGpp += trackers.gpp;
  trackers.totRa += trackers.ra;
  trackers.totRh += trackers.rh;
  trackers.totRtot += trackers.rtot;
  trackers.totNpp += trackers.npp;
  trackers.totNee += trackers.nee;

  trackers.evapotranspiration = (fluxes.transpiration + fluxes.immedEvap +
                                 fluxes.evaporation + fluxes.sublimation) *
                                climate->length;

  trackers.soilWetnessFrac =
      (oldSoilWater + envi.soilWater) / (2.0 * params.soilWHC);
  trackers.totSoilC = 0;  // Set this to 0, and then we add to it
#if SOIL_MULTIPOOL
  int counter;

  for (counter = 0; counter < NUMBER_SOIL_CARBON_POOLS; counter++) {
    trackers.totSoilC += envi.soil[counter];
  }
#else
  trackers.totSoilC += envi.soil;
#endif

  trackers.fpar = getMeanTrackerMean(meanFPAR);

  trackers.LAI = envi.plantLeafC / params.leafCSpWt;
  trackers.yearlyLitter += fluxes.leafLitter;
  trackers.plantWoodC = envi.plantWoodC;
  // note this variable is added for Howland forest multi-model comparison
  // includes ONLY leaf litter

  // mean of soil wetness at start of time step at soil wetness at end of time
  // step - assume linear
}

// This should be in events.h/c, but with all the global state defined in this
// file, let's leave it here for now. Maybe someday we will factor that out.
//
// Process events for current location/year/day
#if EVENT_HANDLER
void processEvents(void) {
  // If locEvent starts off NULL, this function will just fall through, as it
  // should.
  const int year = climate->year;
  const int day = climate->day;

  // The events file has been tested on read, so we know this event list should
  // be in chrono order. However, we need to check to make sure the current
  // event is not in the past, as that would indicate an event that did not have
  // a corresponding climate file record.
  while (locEvent != NULL && locEvent->year <= year && locEvent->day <= day) {
    if (locEvent->year < year || locEvent->day < day) {
      printf("Agronomic event found for loc: %d year: %d day: %d that does not "
             "have a corresponding record in the climate file\n",
             locEvent->loc, locEvent->year, locEvent->day);
      exit(EXIT_CODE_INPUT_FILE_ERROR);
    }
    switch (locEvent->type) {
      // Implementation TBD, as we enable the various event types
      case IRRIGATION: {
        const IrrigationParams *irrParams = locEvent->eventParams;
        const double amount = irrParams->amountAdded;
        if (irrParams->method == CANOPY) {
          // Part of the irrigation evaporates, and the rest makes it to the
          // soil
          // Evaporated fraction
          const double evapAmount = params.immedEvapFrac * amount;
          fluxes.immedEvap += evapAmount;
          // Remainder goes to the soil
          const double soilAmount = amount - evapAmount;
          envi.soilWater += soilAmount;
          writeEventOut(eventOutFile, locEvent,
                        "fluxes.immedEvap %8.2f envi.soilWater %8.2f\n",
                        fluxes.immedEvap, envi.soilWater);
        } else if (irrParams->method == SOIL) {
          // All goes to the soil
          envi.soilWater += amount;
          writeEventOut(eventOutFile, locEvent, "envi.soilWater %8.2f\n",
                        envi.soilWater);
        } else {
          printf("Unknown irrigation method type: %d\n", irrParams->method);
          exit(EXIT_CODE_UNKNOWN_EVENT_TYPE_OR_PARAM);
        }
      } break;
      case PLANTING: {
        const PlantingParams *plantParams = locEvent->eventParams;
        const double leafC = plantParams->leafC;
        const double woodC = plantParams->woodC;
        const double fineRootC = plantParams->fineRootC;
        const double coarseRootC = plantParams->coarseRootC;

        // Update the pools
        envi.plantLeafC += leafC;
        envi.plantWoodC += woodC;
        envi.fineRootC += fineRootC;
        envi.coarseRootC += coarseRootC;

        // FUTURE: allocate to N pools

      } break;
      case HARVEST: {
        // Harvest can both remove biomass and move biomass to the litter pool
        const HarvestParams *harvParams = locEvent->eventParams;
        const double fracRA = harvParams->fractionRemovedAbove;
        const double fracTA = harvParams->fractionTransferredAbove;
        const double fracRB = harvParams->fractionRemovedBelow;
        const double fracTB = harvParams->fractionTransferredBelow;

        // Litter:
        envi.litter += fracTA * (envi.plantLeafC + envi.plantWoodC) +
                       fracTB * (envi.fineRootC + envi.coarseRootC);
        // Pool updates, counting both mass moved to litter and removed by
        // harvest itself
        envi.plantLeafC *= 1 - (fracRA + fracTA);
        envi.plantWoodC *= 1 - (fracRA + fracTA);
        envi.fineRootC *= 1 - (fracRB + fracTB);
        envi.coarseRootC *= 1 - (fracRB + fracTB);

        // FUTURE: move/remove biomass in N pools

      } break;
      case TILLAGE:
        // TBD
        printf("Tillage events not yet implemented\n");
        break;
      case FERTILIZATION:
        // TBD
        printf("Fertilization events not yet implemented\n");
        break;
      default:
        printf("Unknown event type (%d) in processEvents()\n", locEvent->type);
        exit(EXIT_CODE_UNKNOWN_EVENT_TYPE_OR_PARAM);
    }

    locEvent = locEvent->nextEvent;
  }
}
#endif

// !!! main runner function !!!

// calculate all fluxes and update state for this time step
// we calculate all fluxes before updating state in case flux calculations
// depend on the old state
void updateState(void) {
  double npp;  // net primary productivity, g C * m^-2 ground area * day^-1
  double oldSoilWater;  // how much soil water was there before we updated it?
                        // Used in trackers
  int err;
  oldSoilWater = envi.soilWater;

  calculateFluxes();

  // update the stocks, with fluxes adjusted for length of time step:
  envi.plantWoodC += (fluxes.photosynthesis + fluxes.woodCreation -
                      fluxes.leafCreation - fluxes.woodLitter - fluxes.rVeg -
                      fluxes.coarseRootCreation - fluxes.fineRootCreation) *
                     climate->length;
  envi.plantLeafC +=
      (fluxes.leafCreation - fluxes.leafLitter) * climate->length;

  soilDegradation();  // This updates all the soil functions

#if MODEL_WATER  // water pool updating happens here:
#if LITTER_WATER  // (2 soil water layers; litter water will only be on if
                  // complex water is also on)
  envi.litterWater +=
      (fluxes.rain + fluxes.snowMelt - fluxes.immedEvap - fluxes.fastFlow -
       fluxes.evaporation - fluxes.topDrainage) *
      climate->length;
  envi.soilWater +=
      (fluxes.topDrainage - fluxes.transpiration - fluxes.bottomDrainage) *
      climate->length;
#else  // LITTER_WATER = 0 (only one soil water layer)
       // note: some of these fluxes will always be 0 if complex
       // water is off
  envi.soilWater +=
      (fluxes.rain + fluxes.snowMelt - fluxes.immedEvap - fluxes.fastFlow -
       fluxes.evaporation - fluxes.transpiration - fluxes.bottomDrainage) *
      climate->length;
#endif  // LITTER_WATER

  // if COMPLEX_WATER = 0 or SNOW = 0, some or all of these fluxes will always
  // be 0
  envi.snow += (fluxes.snowFall - fluxes.snowMelt - fluxes.sublimation) *
               climate->length;

#endif  // MODEL_WATER

  ensureNonNegativeStocks();

#if EVENT_HANDLER
  // Process events for this location/year/day, AFTER updates are made to fluxes
  // and state variables above. Events are (currently, Jan 25, 2025) handled as
  // instantaneous deltas to relevant state (envi and fluxes fields),
  processEvents();
#endif

  npp = fluxes.photosynthesis - fluxes.rVeg - fluxes.rCoarseRoot -
        fluxes.rFineRoot;

  err = addValueToMeanTracker(meanNPP, npp, climate->length);  // update running
                                                               // mean of NPP
  if (err != 0) {
    printf("******* Error type %d while trying to add value to NPP mean "
           "tracker in sipnet:updateState() *******\n",
           err);
    printf("npp = %f, climate->length = %f\n", npp, climate->length);
    printf("Suggestion: try changing MEAN_NPP_MAX_ENTRIES in sipnet.c\n");
    exit(1);
  }

  err = addValueToMeanTracker(meanGPP, fluxes.photosynthesis,
                              climate->length);  // update running mean of GPP
  if (err != 0) {
    printf("******* Error type %d while trying to add value to GPP mean "
           "tracker in sipnet:updateState() *******\n",
           err);
    printf("GPP = %f, climate->length = %f\n", fluxes.photosynthesis,
           climate->length);
    printf("Suggestion: try changing MEAN_GPP_SOIL_MAX_ENTRIES in sipnet.c\n");
    exit(1);
  }

  updateTrackers(oldSoilWater);
}

// initialize phenology tracker structure, based on day of year of first climate
// record (have the leaves come on yet this year? have they fallen off yet this
// year?)
void initPhenologyTrackers(void) {

  phenologyTrackers.didLeafGrowth = pastLeafGrowth();  // first year: have we
                                                       // passed growing season
                                                       // start date?
  phenologyTrackers.didLeafFall = pastLeafFall();  // first year: have we passed
                                                   // growing season end date?

  /* if we think we've done leaf fall this year but not leaf growth, something's
     wrong this could happen if, e.g. we're using soil temp-based leaf growth,
     and soil temp. on first day doesn't happen to pass threshold
     fix this by setting didLeafGrowth to 1 in this case
     Note: this won't catch all potential problems (e.g. with soil temp-based
     leaf growth, temp. on first day may not pass threshold, but it may not yet
     be the end of the growing season; in this case we could accidentally grow
     the leaves again once the temp. rises past the threshold again. Also, we'll
     have problems with GDD-based growth if first day of simulation is not
     Jan. 1.)
  */
  if (phenologyTrackers.didLeafFall && !phenologyTrackers.didLeafGrowth) {
    phenologyTrackers.didLeafGrowth = 1;
  }
  // printf("stuff: %8d %8d \n",phenologyTrackers.lastYear, climate->year);
  phenologyTrackers.lastYear = climate->year;  // set the year of the previous
                                               // (non-existent) time step to be
                                               // this year
}

// Setup model to run at given location (0-indexing: if only one location, loc
// should be 0)
void setupModel(SpatialParams *spatialParams, int loc) {

  // load parameters into global param structure: spatialParams was told where
  // to put values in readParamData
  loadSpatialParams(spatialParams, loc);

  // a test: use constant (measured) soil respiration:
  // make it so soil resp. is 5.2 g C m-2 day-1 at 10 degrees C,
  // moisture-saturated soil, and soil C = init. soil C params.baseSoilResp =
  // ((5.2 * 365.0)/params.soilInit)/params.soilRespQ10;

  // ensure that all the allocation parameters sum up to something less than
  // one:
#if ROOTS
  ensureAllocation();
#endif

// If we aren't explicitly modeling microbe pool, then do not have a pulse to
// microbes, exudates go directly to the soil
#if !MICROBES
  params.microbePulseEff = 0;
#endif

  // change units of parameters:
  params.baseVegResp /= 365.0;  // change from per-year to per-day rate
  params.litterBreakdownRate /= 365.0;
  params.baseSoilResp /= 365.0;
  params.baseSoilRespCold /= 365.0;
  params.woodTurnoverRate /= 365.0;
  params.leafTurnoverRate /= 365.0;

  // calculate additional parameters:
  params.psnTMax =
      params.psnTOpt + (params.psnTOpt - params.psnTMin);  // assumed
                                                           // symmetrical

#if ROOTS
  envi.plantWoodC =
      (1 - params.coarseRootFrac - params.fineRootFrac) * params.plantWoodInit;
#else
  envi.plantWoodC = params.plantWoodInit;
#endif

  envi.plantLeafC = params.laiInit * params.leafCSpWt;
  envi.litter = params.litterInit;

  // If SOIL_QUALITY, split initial soilCarbon equally among all the pools
#if SOIL_MULTIPOOL
  int counter;

  for (counter = 0; counter < NUMBER_SOIL_CARBON_POOLS; counter++) {

    envi.soil[counter] = params.soilInit / NUMBER_SOIL_CARBON_POOLS;
  }
  trackers.totSoilC = params.soilInit;
#else
  envi.soil = params.soilInit;

#endif

#if SOIL_QUALITY
  params.maxIngestionRate =
      params.maxIngestionRate * 24 * params.microbeInit / 1000;
  // change from per hour to per day rate, and then multiply by microbial
  // concentration (mg C / g soil).

#else
  // change from per hour to per day rate
  params.maxIngestionRate = params.maxIngestionRate * 24;
#endif

  envi.microbeC = params.microbeInit * params.soilInit / 1000;  // convert to gC
                                                                // m-2

  params.totNitrogen = params.totNitrogen * params.soilInit;  // convert to gC
                                                              // m-2

  params.fineRootTurnoverRate /= 365.0;
  params.coarseRootTurnoverRate /= 365.0;

  params.baseCoarseRootResp /= 365.0;
  params.baseFineRootResp /= 365.0;
  params.baseMicrobeResp = params.baseMicrobeResp * 24;  // change from per hour
                                                         // to per day rate

  envi.coarseRootC = params.coarseRootFrac * params.plantWoodInit;
  envi.fineRootC = params.fineRootFrac * params.plantWoodInit;

  envi.litterWater = params.litterWFracInit * params.litterWHC;
  if (envi.litterWater < 0) {
    envi.litterWater = 0;
  } else if (envi.litterWater > params.litterWHC) {
    envi.litterWater = params.litterWHC;
  }

  envi.soilWater = params.soilWFracInit * params.soilWHC;
  if (envi.soilWater < 0) {
    envi.soilWater = 0;
  } else if (envi.soilWater > params.soilWHC) {
    envi.soilWater = params.soilWHC;
  }

  envi.snow = params.snowInit;

  if (firstClimates[loc] != NULL) {
    climate = firstClimates[loc];  // set climate ptr to point to first climate
                                   // record in this location
  } else {  // no climate data for this location
    climate = firstClimates[0];  // use climate data from location 0
  }
  initTrackers();
  initPhenologyTrackers();
  resetMeanTracker(meanNPP, 0);  // initialize with mean NPP (over last
                                 // MEAN_NPP_DAYS) of 0
  resetMeanTracker(meanGPP, 0);  // initialize with mean NPP (over last
                                 // MEAN_GPP_DAYS) of 0
  resetMeanTracker(meanFPAR, 0);  // initialize with mean FPAR (over last
                                  // MEAN_FPAR_DAYS) of 0
}

// Setup events at given location
#if EVENT_HANDLER
void setupEvents(int currLoc) { locEvent = events[currLoc]; }
#endif

/* Do one run of the model using parameter values in spatialParams
   If out != NULL, output results to out
    If printHeader = 1, print a header for the output file, if 0 don't
   If outputItems != NULL, do additional outputting as given by this structure
   (1 variable per file) If loc == -1, then print currLoc as first item on each
   line Run at spatial location given by loc (0-indexing) - or run everywhere if
   loc = -1 Note: number of locations given in spatialParams
*/
void runModelOutput(FILE *out, OutputItems *outputItems, int printHeader,
                    SpatialParams *spatialParams, int loc) {
  int firstLoc, lastLoc, currLoc;
  char label[64];

  if ((out != NULL) && printHeader) {
    outputHeader(out);
  }

  if (loc == -1) {  // run everywhere
    firstLoc = 0;
    lastLoc = spatialParams->numLocs - 1;
  } else {  // just run at one point
    firstLoc = lastLoc = loc;
  }

  for (currLoc = firstLoc; currLoc <= lastLoc; currLoc++) {
    setupModel(spatialParams, currLoc);
#if EVENT_HANDLER
    setupEvents(currLoc);
#endif
    if ((loc == -1) && (outputItems != NULL)) {  // print the current location
                                                 // at the start of the line
      sprintf(label, "%d", currLoc);
      writeOutputItemLabels(outputItems, label);
    }

    while (climate != NULL) {
      updateState();
      if (out != NULL) {
        outputState(out, currLoc, climate->year, climate->day, climate->time);
      }
      if (outputItems != NULL) {
        writeOutputItemValues(outputItems);
      }
      climate = climate->nextClim;
    }
    if (outputItems != NULL) {
      terminateOutputItemLines(outputItems);
    }
  }
}

/* pre: outArray has dimensions of at least (# model steps) x numDataTypes
   dataTypeIndices[0..numDataTypes-1] gives indices of data types to use (see
   DATA_TYPES array in sipnet.h)

   run model with parameter values in spatialParams, don't output to file
   instead, output some variables at each step into an array
   Run at spatial location given by loc (0-indexing)
   Note: can only run at one location: to run at all locations, must put
   runModelNoOut call in a loop
*/
void runModelNoOut(double **outArray, int numDataTypes,
                   int dataTypeIndices[],  // NOLINT (const int[])
                   SpatialParams *spatialParams, int loc) {
  int step = 0;
  int outputNum;

  setupModel(spatialParams, loc);

#if EVENT_HANDLER
  // Implementation TBD
  printf(
      "Event handler not yet implemented for running model with no output\n");
  exit(1);
#endif

  // loop through every step of the model:
  while (climate != NULL) {
    updateState();

    // loop through all desired outputs, putting each into outArray:
    for (outputNum = 0; outputNum < numDataTypes; outputNum++) {
      outArray[step][outputNum] = *(outputPtrs[dataTypeIndices[outputNum]]);
    }

    step++;
    climate = climate->nextClim;
  }
}

/* Do a sensitivity test on paramNum, varying from low to high, doing a total of
   numRuns runs Run only at a single location (given by loc) If out != NULL,
   output results to out If outputItems != NULL, do additional outputting as
   given by this structure (1 variable per file) Print parameter value as first
   item on each line If out != NULL, do main outputting to out If outputItems !=
   NULL
*/
void sensTest(FILE *out, OutputItems *outputItems, int paramNum, double low,
              double high, int numRuns, SpatialParams *spatialParams, int loc) {
  int runNum;
  double changeAmt = (high - low) / (double)(numRuns - 1);
  double value;  // current parameter value
  char label[64];

  value = low;
  for (runNum = 0; runNum < numRuns; runNum++) {
    // printf("%d %f\n", runNum, value);
    // fprintf(out, "# Value = %f\n", value);
    setSpatialParam(spatialParams, paramNum, loc, value);

    if (outputItems != NULL) {
      sprintf(label, "%f", value);
      writeOutputItemLabels(outputItems, label);
    }

    runModelOutput(out, outputItems, 0, spatialParams, loc);

    if (out != NULL) {
      fprintf(out, "\n\n");
    }
    value += changeAmt;
  }
}

// write to file which model components are turned on
// (i.e. the value of the #DEFINE's at the top of file)
// pre: out is open for writing
void printModelComponents(FILE *out) {
  fprintf(out, "Optional model components (0 = off, 1 = on):\n");
  fprintf(out, "CSV_OUTPUT = %d\n", CSV_OUTPUT);

  fprintf(out, "ALTERNATIVE_TRANS = %d\n", ALTERNATIVE_TRANS);
  fprintf(out, "BALL_BERRY = %d\n", BALL_BERRY);
  fprintf(out, "PENMAN_MONTEITH_TRANS = %d\n", PENMAN_MONTEITH_TRANS);

  fprintf(out, "GROWTH_RESP = %d\n", GROWTH_RESP);
  fprintf(out, "LITTER_POOL = %d\n", LITTER_POOL);
  fprintf(out, "LLOYD_TAYLOR = %d\n", LLOYD_TAYLOR);
  fprintf(out, "SEASONAL_R_SOIL = %d\n", SEASONAL_R_SOIL);
  fprintf(out, "WATER_PSN = %d\n", WATER_PSN);
  fprintf(out, "WATER_HRESP = %d\n", WATER_HRESP);
  fprintf(out, "DAYCENT_WATER_HRESP = %d\n", DAYCENT_WATER_HRESP);
  fprintf(out, "MODEL_WATER = %d\n", MODEL_WATER);
  fprintf(out, "COMPLEX_WATER = %d\n", COMPLEX_WATER);
  fprintf(out, "LITTER_WATER = %d\n", LITTER_WATER);
  fprintf(out, "LITTER_WATER_DRAINAGE = %d\n", LITTER_WATER_DRAINAGE);
  fprintf(out, "SNOW = %d\n", SNOW);
  fprintf(out, "GDD = %d\n", GDD);
  fprintf(out, "SOIL_PHENOL = %d\n", SOIL_PHENOL);
  fprintf(out, "LITTER_POOL = %d\n", LITTER_POOL);
  fprintf(out, "SOIL_MULTIPOOL = %d\n", SOIL_MULTIPOOL);
  fprintf(out, "NUMBER_SOIL_CARBON_POOLS = %d\n", NUMBER_SOIL_CARBON_POOLS);
  fprintf(out, "SOIL_QUALITY = %d\n", SOIL_QUALITY);
  fprintf(out, "MICROBES = %d\n", MICROBES);
  fprintf(out, "STOICHIOMETRY = %d\n", STOICHIOMETRY);
  fprintf(out, "ROOTS = %d\n", ROOTS);

  fprintf(out, "\n");

  fprintf(out, "Tracker variables settings:\n");
  fprintf(out, "MEAN_NPP_DAYS = %d\n", MEAN_NPP_DAYS);
  fprintf(out, "MEAN_GPP_SOIL_DAYS = %d\n", MEAN_GPP_SOIL_DAYS);
  fprintf(out, "MEAN_FPAR_DAYS = %d\n", MEAN_FPAR_DAYS);

  fprintf(out, "\n");
}

// NOTE: if change # of data types below, be sure to change MAX_DATA_TYPES in
// sipnet.h other than that, to change return-able data types, just have to
// change arrays in getDataTypeNames and setupOutputPointers

// Can get some extra data types by defining EXTRA_DATA_TYPES in sipnet.h
// Note that using extra data types will break the estimate program, since there
// will be the wrong # of columns in the .dat file,
//  but this can be used for outputting extra data types when computing means
//  and standard dev's across a number of param. sets

// return an array[0..MAX_DATA_TYPES-1] of strings,
// where arr[i] gives the name of data type i

//-----------------
// Code for just FPAR data
char **getDataTypeNames(void) {
  // NOTE: data type names shouldn't have spaces in them (for determining
  // corresponding input names in namelist input file, for estimate program)
#if EXTRA_DATA_TYPES
  static char *DATA_TYPES[MAX_DATA_TYPES] = {"EVAPOTRANSPIRATION",
                                             "NEE",
                                             "SOIL_WETNESS",
                                             "FPAR"
                                             "GPP",
                                             "RTOT",
                                             "RA",
                                             "RH",
                                             "NPP",
                                             "YEARLY_GPP",
                                             "YEARLY_RTOT",
                                             "YEARLY_RA",
                                             "YEARLY_RH",
                                             "YEARLY_NPP",
                                             "YEARLY_NEE",
                                             "TOT_GPP",
                                             "TOT_RTOT",
                                             "TOT_RA",
                                             "TOT_RH",
                                             "TOT_NPP",
                                             "TOT_NEE"};
#else
  static char *DATA_TYPES[MAX_DATA_TYPES] = {
      "EVAPOTRANSPIRATION", "NEE", "SOIL_WETNESS", "FAPAR", "YEARLY_NEE"};
#endif

  return DATA_TYPES;
}

//-------------------
// Code block for Dave's Howland data changes - need to modify back
/* char **getDataTypeNames() {
  // NOTE: data type names shouldn't have spaces in them (for determining
corresponding input names in namelist input file, for estimate program)

#if EXTRA_DATA_TYPES
  static char *DATA_TYPES[MAX_DATA_TYPES] = {"EVAPOTRANSPIRATION", "NEE",
"SOIL_WETNESS", "GPP", "R_SOIL", "ANNUAL_LITTER", "LAI", "PLANT_WOOD_C","RTOT",
"RA", "RH", "NPP", "YEARLY_GPP", "YEARLY_RTOT", "YEARLY_RA", "YEARLY_RH",
"YEARLY_NPP", "YEARLY_NEE", "TOT_GPP", "TOT_RTOT", "TOT_RA", "TOT_RH",
"TOT_NPP", "TOT_NEE"}; #else static char *DATA_TYPES[MAX_DATA_TYPES] = {
"EVAPOTRANSPIRATION", "NEE", "SOIL_WETNESS", "R_SOIL", "ANNUAL_LITTER", "LAI",
"PLANT_WOOD_C" }; #endif

  return DATA_TYPES;
}
*/

// set outputPtrs array to point to appropriate values
void setupOutputPointers(void) {
  int i;  // keep track of current index into array

  i = 0;
  // we post-increment i every time we assign an array element
  outputPtrs[i++] = &(trackers.evapotranspiration);
  outputPtrs[i++] = &(trackers.nee);
  outputPtrs[i++] = &(trackers.soilWetnessFrac);
  // outputPtrs[i++] = &(trackers.rSoil);
  // outputPtrs[i++] = &(trackers.yearlyLitter);
  // outputPtrs[i++] = &(trackers.LAI);
  // outputPtrs[i++] = &(trackers.plantWoodC);
  outputPtrs[i++] = &(trackers.fpar);
  outputPtrs[i++] = &(trackers.yearlyNee);  // NOLINT (i++ incremented val never
                                            // used)
#if EXTRA_DATA_TYPES

  // outputPtrs[i++] = &(trackers.fpar);

  outputPtrs[i++] = &(trackers.gpp);
  outputPtrs[i++] = &(trackers.rtot);
  outputPtrs[i++] = &(trackers.ra);
  outputPtrs[i++] = &(trackers.rh);
  outputPtrs[i++] = &(trackers.npp);

  outputPtrs[i++] = &(trackers.yearlyGpp);
  outputPtrs[i++] = &(trackers.yearlyRtot);
  outputPtrs[i++] = &(trackers.yearlyRa);
  outputPtrs[i++] = &(trackers.yearlyRh);
  outputPtrs[i++] = &(trackers.yearlyNpp);
  // outputPtrs[i++] = &(trackers.yearlyNee);

  outputPtrs[i++] = &(trackers.totGpp);
  outputPtrs[i++] = &(trackers.totRtot);
  outputPtrs[i++] = &(trackers.totRa);
  outputPtrs[i++] = &(trackers.totRh);
  outputPtrs[i++] = &(trackers.totNpp);
  outputPtrs[i++] = &(trackers.totNee);
#endif
}

/* PRE: outputItems has been created with newOutputItems

   Setup outputItems structure
   Each variable added will be output in a separate file ('*.varName')
 */
void setupOutputItems(OutputItems *outputItems) {
  addOutputItem(outputItems, "NEE", &(trackers.nee));
  addOutputItem(outputItems, "NEE_cum", &(trackers.totNee));
  addOutputItem(outputItems, "GPP", &(trackers.gpp));
  addOutputItem(outputItems, "GPP_cum", &(trackers.totGpp));
}

/* do initializations that only have to be done once for all model runs:
   read in climate data and initial parameter values
   parameter values get stored in spatialParams (along with other parameter
   information), which gets allocated and initialized here (thus requiring that
   spatialParams is passed in as a pointer to a pointer) number of time steps in
   each location gets stored in steps vector, which gets dynamically allocated
   with malloc (steps must be a pointer to a pointer so it can be malloc'ed)

   also set up pointers to different output data types
   and setup meanNPP tracker

   initModel returns number of spatial locations

   paramFile is parameter data file
   paramFile-spatial is file with parameter values of spatially-varying
   parameters (1st line contains number of locations) climFile is climate data
   file
*/
int initModel(SpatialParams **spatialParams, int **steps, char *paramFile,
              char *climFile) {
  char spatialParamFile[256];
  int numLocs;

  strcpy(spatialParamFile, paramFile);
  strcat(spatialParamFile, "-spatial");

  numLocs = readParamData(spatialParams, paramFile, spatialParamFile);
  // printf("ERROR: input filename %s ", climFile);
  *steps = readClimData(climFile, numLocs);

  setupOutputPointers();

  meanNPP = newMeanTracker(0, MEAN_NPP_DAYS, MEAN_NPP_MAX_ENTRIES);
  meanGPP = newMeanTracker(0, MEAN_GPP_SOIL_DAYS, MEAN_GPP_SOIL_MAX_ENTRIES);
  meanFPAR = newMeanTracker(0, MEAN_FPAR_DAYS, MEAN_FPAR_MAX_ENTRIES);
  return numLocs;
}

/* Do initialization of event data if event handling is turned on.
 * Populates static event structs
 */
#if EVENT_HANDLER
void initEvents(char *eventFile, int numLocs) {
  events = readEventData(eventFile, numLocs);
<<<<<<< HEAD
  eventOutFile = openEventOutFile();
=======
>>>>>>> 2004076e
}
#endif

// call this when done running model:
// de-allocates space for climate and event linked lists
// (needs to know number of locations)
void cleanupModel(int numLocs) {
  freeClimateList(numLocs);
  deallocateMeanTracker(meanNPP);
  deallocateMeanTracker(meanGPP);
  deallocateMeanTracker(meanFPAR);
#if EVENT_HANDLER
  freeEventList(numLocs);
  closeEventOutFile(eventOutFile);
#endif
}<|MERGE_RESOLUTION|>--- conflicted
+++ resolved
@@ -3215,10 +3215,7 @@
 #if EVENT_HANDLER
 void initEvents(char *eventFile, int numLocs) {
   events = readEventData(eventFile, numLocs);
-<<<<<<< HEAD
   eventOutFile = openEventOutFile();
-=======
->>>>>>> 2004076e
 }
 #endif
 
