/* SiPnET: Simplified PnET

   Author: Bill Sacks  wsacks@wisc.edu
   modified by...
   John Zobitz zobitz@augsburg.edu
   Dave Moore dmoore1@ucar.edu

   A simple box model of carbon cycling
   largely based on PnET
*/

#include <stdio.h>
#include <string.h>
#include <stdlib.h>
#include <math.h>

#include "common/context.h"
#include "common/exitCodes.h"
#include "common/logging.h"
#include "common/util.h"

#include "sipnet.h"
#include "events.h"
#include "outputItems.h"
#include "runmean.h"
#include "state.h"

#define C_WEIGHT 12.0  // molecular weight of carbon
// #define TEN_6 1000000.0  // for conversions from micro
#define TEN_9 1000000000.0  // for conversions from nano
#define SEC_PER_DAY 86400.0

// constants for tracking running mean of NPP:
#define MEAN_NPP_DAYS 5  // over how many days do we keep the running mean?
#define MEAN_NPP_MAX_ENTRIES (MEAN_NPP_DAYS * 50)  //
// assume that the most pts we can have is two per hour

// constants for tracking running mean of GPP:
#define MEAN_GPP_SOIL_DAYS 5  // over how many days do we keep the running mean?
#define MEAN_GPP_SOIL_MAX_ENTRIES (MEAN_GPP_SOIL_DAYS * 50)  //
// assume that the most pts we can have is one per hour

// some constants for water submodel:
#define LAMBDA 2501000.  // latent heat of vaporization (J/kg)
#define LAMBDA_S 2835000.  // latent heat of sublimation (J/kg)
#define RHO 1.3  // air density (kg/m^3)
#define CP 1005.  // specific heat of air (J/(kg K))
#define GAMMA 66.  // psychometric constant (Pa/K)
#define E_STAR_SNOW 0.6  //
/* approximate saturation vapor pressure at 0 degrees C (kPa)
   (we assume snow temperature is 0 degrees C or slightly lower) */

#define TINY 0.000001  // to avoid those nasty divide-by-zero errors

// end constant definitions

// Sections of code below are labeled as to the source paper and content
// (usually equation) that they represent. The following sources are used:
//
// [1] Braswell, Bobby H., William J. Sacks, Ernst Linder, and David S.
//     Schimel. 2005. Estimating Diurnal to Annual Ecosystem Parameters by
//     Synthesis of a Carbon Flux Model with Eddy Covariance Net Ecosystem
//     Exchange Observations. Global Change Biology 11 (2): 335–55.
//     https://doi.org/10.1111/j.1365-2486.2005.00897.x
// Braswell at al.'s original description of SIPNET
//
// [2] Sacks WJ, Schimel DS, Monson RK, Braswell BH. 2006. Model-data synthesis
//     of diurnal and seasonal CO2 fluxes at Niwot Ridge, Colorado. Global
//     Change Biology 12:240–259
//     https://doi.org/10.1111/j.1365-2486.2005.01059.x
// Sacks, et al. additions of evergreen leaf phenology, and more
// complex soil moisture model including a snowpack and litter layer
// (referred to as 'surface layer' in this publication)
//
// [3] Zobitz, J. M., D. J. P. Moore, W. J. Sacks, R. K. Monson, D. R.
//     Bowling, and D. S. Schimel. 2008. “Integration of Process-Based Soil
//     Respiration Models with Whole-Ecosystem CO2 Measurements.” Ecosystems
//     11 (2): 250–69. https://doi.org/10.1007/s10021-007-9120-1
// Zobitz, et al. additions of and roots (also, soil multi-pool and soil
// quality models, which are not currently included in this SIPNET - but we
// now know the source if/when we want to reintroduce them)
//
// [4] Zobitz, J. M., et al(?)/publication unknown, currently
//     '/docs/soilSIPNET_draft.pdf' in the repo and appears to be Chapter 5 of
//     an unknown book
// Zobitz et al.: this appears to be a prior draft of [3] above, which
// includes the addition of microbes
//
//
// Note that Sacks, et al. (2007) is not referenced directly here, but is of
// interest in that it represents a use of the more complex soil moisture
// model from [2] above _without_ the litter layer.
// Other cites/notes:
// * [3] and [4] above are sources for the now-removed multi-pool/soil quality
//   modes, if we want to bring those back at some point
// * Zobitz, J.M., Moore, D.J.P., Quaife, T., Braswell, B.H., Bergeson, A.,
//   Anthony, J.A., Monson, R.K., 2014. Joint data assimilation of satellite
//   reflectance and net ecosystem exchange data constrains ecosystem carbon
//   fluxes at a high-elevation subalpine forest. Agric. For. Meteorol.
//   195–196, 73–88. https://doi.org/10.1016/j.agrformet.2014.04.011
//   - This paper details the now-removed MODIS and fAPAR tracking, if we want
//   to bring those back at some point

// more global variables:
// these are global to increase efficiency (avoid lots of parameter passing)

// running mean of NPP over some fixed time
// (stored in g C * m^-2 * day^-1)
static MeanTracker *meanNPP;
// running mean of GPP over some fixed time for linkages
// (stored in g C * m^-2 * day^-1)
static MeanTracker *meanGPP;

//
// Infrastructure and I/O functions
//

/*!
 * Read climate file into linked list
 *
 * Each line of the climate file represents one time step, with the following
 * format:
 *    year day time intervalLength tair tsoil par precip vpd vpdSoil vPress wspd
 soilWetness
 *
 * NOTE: there should be NO blank lines in the file.

 * @param climFile Name of climate file
 */
void readClimData(const char *climFile) {
  FILE *in;
  ClimateNode *curr, *next;
  int year, day;
  int lastYear = -1;
  double time, length;  // time in hours, length in days (or fraction of day)
  double tair, tsoil, par, precip, vpd, vpdSoil, vPress, wspd, soilWetness;

  double thisGdd;  // growing degree days of this time step
  double gdd = 0.0;  // growing degree days since the last Jan. 1

  int status;  // status of the read

  // for format check
  int firstLoc, dummyLoc, numFields;
  int expectedNumCols;
  int legacyFormat;
  char *firstLine = NULL;
  size_t lineCap = 0;
  const char *SEPARATORS = " \t\n\r";  // characters that can separate values in
                                       // parameter files

  in = openFile(climFile, "r");

  // Check format of first line to see if location is still specified (we will
  // ignore it if so)
  if (getline(&firstLine, &lineCap, in) == -1) {  // EOF
    logError("no climate data in %s\n", climFile);
    exit(EXIT_CODE_INPUT_FILE_ERROR);
  }

  numFields = countFields(firstLine, SEPARATORS);
  switch (numFields) {
    case NUM_CLIM_FILE_COLS:
      // Standard format
      expectedNumCols = NUM_CLIM_FILE_COLS;
      legacyFormat = 0;
      break;
    case NUM_CLIM_FILE_COLS_LEGACY:
      expectedNumCols = NUM_CLIM_FILE_COLS_LEGACY;
      legacyFormat = 1;
      logWarning("old climate file format detected (found %d cols); ignoring "
                 "location and soilWetness columns in %s\n",
                 numFields, climFile);
      break;
    default:
      // Unrecognized format
      logError("format unrecognized in climate file %s; %d columns found, "
               "expected %d or %d (legacy format)\n",
               climFile, numFields, NUM_CLIM_FILE_COLS,
               NUM_CLIM_FILE_COLS_LEGACY);
      exit(EXIT_CODE_INPUT_FILE_ERROR);
  }

  if (legacyFormat) {
    status = sscanf(firstLine,  // NOLINT
                    "%d %d %d %lf %lf %lf %lf %lf %lf %lf %lf %lf %lf %lf",
                    &firstLoc, &year, &day, &time, &length, &tair, &tsoil, &par,
                    &precip, &vpd, &vpdSoil, &vPress, &wspd, &soilWetness);
  } else {
    status = sscanf(firstLine,  // NOLINT
                    "%d %d %lf %lf %lf %lf %lf %lf %lf %lf %lf %lf", &year,
                    &day, &time, &length, &tair, &tsoil, &par, &precip, &vpd,
                    &vpdSoil, &vPress, &wspd);
  }
  free(firstLine);

  if (status != expectedNumCols) {
    logError("while reading climate file: bad data on first line\n");
    exit(EXIT_CODE_INPUT_FILE_ERROR);
  }

  firstClimate = (ClimateNode *)malloc(sizeof(ClimateNode));
  next = firstClimate;

  while (status != EOF) {
    // we have another day's climate
    curr = next;

    curr->year = year;
    curr->day = day;
    curr->time = time;

    if (length < 0) {  // parse as seconds
      length = length / -86400.;  // convert to days
    }
    curr->length = length;

    curr->tair = tair;
    curr->tsoil = tsoil;
    curr->par = par * (1.0 / length);
    // convert par from Einsteins * m^-2 to Einsteins * m^-2 * day^-1
    curr->precip = precip * 0.1;  // convert from mm to cm
    curr->vpd = vpd * 0.001;  // convert from Pa to kPa
    if (curr->vpd < TINY) {
      curr->vpd = TINY;  // avoid divide by zero
    }
    curr->vpdSoil = vpdSoil * 0.001;  // convert from Pa to kPa
    curr->vPress = vPress * 0.001;  // convert from Pa to kPa
    curr->wspd = wspd;
    if (curr->wspd < TINY) {
      curr->wspd = TINY;  // avoid divide by zero
    }

    if (ctx.gdd) {
      // :: from [1], growing degree day calculations to support described
      //    modification to leaf phenology on pg 350
      if (year != lastYear) {  // HAPPY NEW YEAR!
        gdd = 0;  // reset growing degree days
      }
      thisGdd = tair * length;
      if (thisGdd < 0) {  // can't have negative growing degree days
        thisGdd = 0;
      }
      gdd += thisGdd;
      curr->gdd = gdd;
    }

    lastYear = year;

    if (legacyFormat) {
      status =
          fscanf(in,  // NOLINT
                 "%d %d %d %lf %lf %lf %lf %lf %lf %lf %lf %lf %lf %lf",
                 &dummyLoc, &year, &day, &time, &length, &tair, &tsoil, &par,
                 &precip, &vpd, &vpdSoil, &vPress, &wspd, &soilWetness);
    } else {
      status = fscanf(in,  // NOLINT
                      "%d %d %lf %lf %lf %lf %lf %lf %lf %lf %lf %lf", &year,
                      &day, &time, &length, &tair, &tsoil, &par, &precip, &vpd,
                      &vpdSoil, &vPress, &wspd);
    }
    if (status != EOF) {
      if (status != expectedNumCols) {
        logError("while reading climate file: bad data near year %d day %d\n",
                 year, day);
        exit(EXIT_CODE_INPUT_FILE_ERROR);
      }
      // Check for older file with multiple locations - that's an error now
      if (legacyFormat && (dummyLoc != firstLoc)) {
        logError("while reading legacy climate file %s: multiple locations "
                 "not supported (locations found: %d and %d)\n",
                 climFile, firstLoc, dummyLoc);
        exit(EXIT_CODE_INPUT_FILE_ERROR);
      }

      // add a new climate node at end of linked list
      next = (ClimateNode *)malloc(sizeof(ClimateNode));
      curr->nextClim = next;
      // set this down here rather than at top of loop so head treated the
      // same as rest of list
    } else {  // status == EOF - no more records
      curr->nextClim = NULL;  // terminate this last linked list
    }
  }  // end while

  fclose(in);
}

/*!
 * Read initial model parameter values from param file
 *
 * Note that the last argument in the "initializeOneModelParam" function
 * indicates whether the given parameter is required:
 *   1 -> must be in param file
 *   0 -> optional
 *
 * @param modelParamsPtr ModelParams struct, will be alloc'd here
 * @param paramFile Name of parameter file
 */
void readParamData(ModelParams **modelParamsPtr, const char *paramFile) {
  FILE *paramF;
  ModelParams *modelParams;
  paramF = openFile(paramFile, "r");

  *modelParamsPtr = newModelParams(NUM_PARAMS);
  modelParams = *modelParamsPtr;  // to prevent lots of unnecessary dereferences

  // clang-format off
  // NOLINTBEGIN
  initializeOneModelParam(modelParams, "plantWoodInit", &(params.plantWoodInit), 1);
  initializeOneModelParam(modelParams, "laiInit", &(params.laiInit), 1);
  initializeOneModelParam(modelParams, "litterInit", &(params.litterInit), 1);
  initializeOneModelParam(modelParams, "soilInit", &(params.soilInit), 1);
  initializeOneModelParam(modelParams, "soilWFracInit", &(params.soilWFracInit), 1);
  initializeOneModelParam(modelParams, "snowInit", &(params.snowInit), 1);
  initializeOneModelParam(modelParams, "aMax", &(params.aMax), 1);
  initializeOneModelParam(modelParams, "aMaxFrac", &(params.aMaxFrac), 1);
  initializeOneModelParam(modelParams, "baseFolRespFrac", &(params.baseFolRespFrac), 1);

  initializeOneModelParam(modelParams, "psnTMin", &(params.psnTMin), 1);
  initializeOneModelParam(modelParams, "psnTOpt", &(params.psnTOpt), 1);
  initializeOneModelParam(modelParams, "vegRespQ10", &(params.vegRespQ10), 1);
  initializeOneModelParam(modelParams, "growthRespFrac", &(params.growthRespFrac), ctx.growthResp);
  initializeOneModelParam(modelParams, "frozenSoilFolREff", &(params.frozenSoilFolREff), 1);
  initializeOneModelParam(modelParams, "frozenSoilThreshold", &(params.frozenSoilThreshold), 1);
  initializeOneModelParam(modelParams, "dVpdSlope", &(params.dVpdSlope), 1);
  initializeOneModelParam(modelParams, "dVpdExp", &(params.dVpdExp), 1);
  initializeOneModelParam(modelParams, "halfSatPar", &(params.halfSatPar), 1);
  initializeOneModelParam(modelParams, "attenuation", &(params.attenuation), 1);

  initializeOneModelParam(modelParams, "leafOnDay", &(params.leafOnDay), !((ctx.gdd) || (ctx.soilPhenol)));
  initializeOneModelParam(modelParams, "gddLeafOn", &(params.gddLeafOn), ctx.gdd);
  initializeOneModelParam(modelParams, "soilTempLeafOn", &(params.soilTempLeafOn), ctx.soilPhenol);
  initializeOneModelParam(modelParams, "leafOffDay", &(params.leafOffDay), 1);
  initializeOneModelParam(modelParams, "leafGrowth", &(params.leafGrowth), 1);
  initializeOneModelParam(modelParams, "fracLeafFall", &(params.fracLeafFall), 1);
  initializeOneModelParam(modelParams, "leafAllocation", &(params.leafAllocation), 1);
  initializeOneModelParam(modelParams, "leafTurnoverRate", &(params.leafTurnoverRate), 1);
  initializeOneModelParam(modelParams, "baseVegResp", &(params.baseVegResp), 1);
  initializeOneModelParam(modelParams, "litterBreakdownRate", &(params.litterBreakdownRate), ctx.litterPool);

  initializeOneModelParam(modelParams, "fracLitterRespired", &(params.fracLitterRespired), ctx.litterPool);
  initializeOneModelParam(modelParams, "baseSoilResp", &(params.baseSoilResp), 1);
  initializeOneModelParam(modelParams, "soilRespQ10", &(params.soilRespQ10), 1);

  initializeOneModelParam(modelParams, "soilRespMoistEffect", &(params.soilRespMoistEffect), ctx.waterHResp);
  initializeOneModelParam(modelParams, "waterRemoveFrac", &(params.waterRemoveFrac), 1);
  initializeOneModelParam(modelParams, "frozenSoilEff", &(params.frozenSoilEff), 1);
  initializeOneModelParam(modelParams, "wueConst", &(params.wueConst), 1);
  initializeOneModelParam(modelParams, "soilWHC", &(params.soilWHC), 1);
  initializeOneModelParam(modelParams, "immedEvapFrac", &(params.immedEvapFrac), 1);
  initializeOneModelParam(modelParams, "fastFlowFrac", &(params.fastFlowFrac), 1);
  initializeOneModelParam(modelParams, "leafPoolDepth", &(params.leafPoolDepth), ctx.leafWater);

  initializeOneModelParam(modelParams, "snowMelt", &(params.snowMelt), ctx.snow);
  initializeOneModelParam(modelParams, "rdConst", &(params.rdConst), 1);
  initializeOneModelParam(modelParams, "rSoilConst1", &(params.rSoilConst1), 1);
  initializeOneModelParam(modelParams, "rSoilConst2", &(params.rSoilConst2), 1);
  initializeOneModelParam(modelParams, "leafCSpWt", &(params.leafCSpWt), 1);
  initializeOneModelParam(modelParams, "cFracLeaf", &(params.cFracLeaf), 1);
  initializeOneModelParam(modelParams, "woodTurnoverRate", &(params.woodTurnoverRate), 1);

  initializeOneModelParam(modelParams, "efficiency", &(params.efficiency), ctx.microbes);
  initializeOneModelParam(modelParams, "maxIngestionRate", &(params.maxIngestionRate), ctx.microbes);
  initializeOneModelParam(modelParams, "halfSatIngestion", &(params.halfSatIngestion), ctx.microbes);
  initializeOneModelParam(modelParams, "microbeInit", &(params.microbeInit), ctx.microbes);
  initializeOneModelParam(modelParams, "fineRootFrac", &(params.fineRootFrac), 1);
  initializeOneModelParam(modelParams, "coarseRootFrac", &(params.coarseRootFrac), 1);

  initializeOneModelParam(modelParams, "fineRootAllocation", &(params.fineRootAllocation), 1);
  initializeOneModelParam(modelParams, "woodAllocation", &(params.woodAllocation), 1);

  initializeOneModelParam(modelParams, "fineRootExudation", &(params.fineRootExudation), 1);
  initializeOneModelParam(modelParams, "coarseRootExudation", &(params.coarseRootExudation), 1);
  initializeOneModelParam(modelParams, "fineRootTurnoverRate", &(params.fineRootTurnoverRate), 1);
  initializeOneModelParam(modelParams, "coarseRootTurnoverRate", &(params.coarseRootTurnoverRate), 1);
  initializeOneModelParam(modelParams, "baseFineRootResp", &(params.baseFineRootResp), 1);
  initializeOneModelParam(modelParams, "baseCoarseRootResp", &(params.baseCoarseRootResp), 1);
  initializeOneModelParam(modelParams, "fineRootQ10", &(params.fineRootQ10), 1);
  initializeOneModelParam(modelParams, "coarseRootQ10", &(params.coarseRootQ10), 1);

  initializeOneModelParam(modelParams, "baseMicrobeResp", &(params.baseMicrobeResp), ctx.microbes);
  initializeOneModelParam(modelParams, "microbeQ10", &(params.microbeQ10), ctx.microbes);
  initializeOneModelParam(modelParams, "microbePulseEff", &(params.microbePulseEff), ctx.microbes );
  // NOLINTEND
  // clang-format on

  readModelParams(modelParams, paramF);

  fclose(paramF);
}

/*!
 * Print header row to output file
 *
 * @param out File pointer for output
 */
void outputHeader(FILE *out) {
  fprintf(out, "Notes: (PlantWoodC, PlantLeafC, Soil and Litter in g C/m^2; "
               "Water and Snow in cm; SoilWetness is fraction of WHC;\n");
  fprintf(out, "year day time plantWoodC plantLeafC woodCreation ");
  fprintf(out, "soil microbeC coarseRootC fineRootC ");
  fprintf(out, "litter soilWater soilWetnessFrac snow ");
  fprintf(out, "npp nee cumNEE gpp rAboveground rSoil rRoot ra rh rtot "
               "evapotranspiration fluxestranspiration\n");
}

/*!
 * Print current state values to output file
 * @param out File pointer for output
 * @param year
 * @param day
 * @param time
 */
void outputState(FILE *out, int year, int day, double time) {

  fprintf(out, "%4d %3d %5.2f %8.2f %8.2f %8.2f ", year, day, time, envi.plantWoodC,
          envi.plantLeafC, trackers.woodCreation);
  fprintf(out, "%8.2f ", envi.soil);
  fprintf(out, "%8.2f ", envi.microbeC);
  fprintf(out, "%8.2f %8.2f", envi.coarseRootC, envi.fineRootC);
  fprintf(out, " %8.2f %8.2f %8.3f %8.2f ", envi.litter, envi.soilWater,
          trackers.soilWetnessFrac, envi.snow);
  fprintf(out,
          "%8.2f %8.2f %8.2f %8.2f %8.3f %8.3f %8.3f %8.3f %8.3f %8.3f %8.8f "
          "%8.4f\n",
          trackers.npp, trackers.nee, trackers.totNee, trackers.gpp,
          trackers.rAboveground, trackers.rSoil, trackers.rRoot, trackers.ra,
          trackers.rh, trackers.rtot, trackers.evapotranspiration,
          fluxes.transpiration);
}

// de-allocate space used for climate linked list
void freeClimateList() {
  ClimateNode *curr, *prev;

  curr = firstClimate;
  while (curr != NULL) {
    prev = curr;
    curr = curr->nextClim;
    free(prev);
  }
}

//
// Modeling functions
//

/*!
 * @brief Compute canopy light effect using Simpson's rule.
 *
 * Similar to light attenuation in PnET, first calculate light
 * intensity and then the light effect `lightEFF` for each layer.
 *
 * Integrating Light Effect over the canopy, from top to bottom, approximated
 * numerically using Simpson's method. Simpson's rule requires an odd number of
 * points, thus NUM_LAYERS must be EVEN because we loop from layer = 0 to layer
 * = NUM_LAYERS
 *
 * Simpson's rule approximates the integral as:
 *   (h/3) * (y(0) + 4y(1) + 2y(2) + 4y(3) + ... + 2y(n-2) + 4y(n-1) + y(n)),
 *   where h is the distance between each x value (here h = 1/NUM_LAYERS).
 *   We keep track of the running sum in cumLightEff.
 *
 * cumLai is 0 at the canopy top and equals total LAI at the bottom.
 *
 * Note: SIPNET is not a multi-layer model; this function derives a
 * canopy‐averaged light effect that is then used to calculate calculate GPP for
 * the whole canopy.
 *
 * @param[out] lightEff Canopy average light effect.
 * @param[in] lai Leaf area index (m^2 leaf/m^2 ground).
 * @param[in] par Incoming Photosynthetically Active Radiation (PAR).
 */
void calcLightEff(double *lightEff, double lai, double par) {

  // Information on the distribution of LAI with height is available
  // as of March 2007 ... contact Dr. Maggie Prater Maggie.Prater@colorado.edu

  // All of this modeling comes from [1]

  static const int NUM_LAYERS = 6;
  // believe it or not, 6 layers gives approximately the same result as 100
  // layers

  int layer;  // counter
  double cumLai;  // lai from this layer up
  double lightIntensity;
  double currLightEff = 0.0, cumLightEff;
  int coeff;  // current coefficient in Simpson's rule

  if (lai > 0 && par > 0) {  // must have at least some leaves and some light
    cumLightEff = 0.0;  // the running sum
    layer = 0;
    coeff = 1;

    while (layer <= NUM_LAYERS) {  // layer 0 means top layer
      // lai from this layer up, starting at top
      // :: from [1], description above eq (A11)
      cumLai = lai * ((double)layer / NUM_LAYERS);

      // par attenuated down to current layer
      // :: from [1], eq (A11)
      lightIntensity = par * exp(-1.0 * params.attenuation * cumLai);

      // between 0 and 1; when lightIntensity = halfSatPar, currLightEff = 1/2
      // :: from [1], eq (A12), modified as power of 2 instead of e (but
      // equivalent mathematically)
      currLightEff = (1 - pow(2, (-1.0 * lightIntensity / params.halfSatPar)));

      // CHANGE FROM [1]: instead of taking mean of the light effects at each
      // layer, we approximate the integral via simpson's rule, and then divide
      // by the number of layers
      cumLightEff += coeff * currLightEff;

      // now move to the next layer:
      layer++;
      coeff = 2 * (1 + layer % 2);  // coeff. goes 1, 4, 2, 4, ..., 2, 4, 2
    }
    // last value should have had a coefficient of 1, but actually had a
    // coefficient of 2, so subtract 1:
    cumLightEff -= currLightEff;
    *lightEff = cumLightEff / (3.0 * NUM_LAYERS);  // multiplying by (h/3) in
                                                   // Simpson's rule
  } else {  // no leaves or no light!
    *lightEff = 0;
  }
}

/*!
 * @brief Compute gross potential photosynthesis with restrictions and base
 * foliar resp
 *
 * Computes GPP_pot from [1], eq (A7); GPP reduced by effects of temperature,
 * vapor pressure deficit, and light. Also computes base foliar respiration here
 * for convenience, used later as part of foliar respiration computation.
 *
 * @param[out] potGrossPsn gross photosynthesis without water effect
 *                         (g C * m^-2 ground area * day^-1)
 * @param[out] baseFolResp base foliar respiration unmodified by temp, water,
 *                         etc. (g C * m^-2 ground area * day^-1)
 * @param[in] lai leaf area index (m^2 leaf * m^-2 ground area)
 * @param[in] tair air temperature (degrees Celsius)
 * @param[in] vpd vapor pressure deficit (kPa)
 * @param[in] par photosynthetically active radiation (Einsteins * m^-2 ground
 *                area * day^-1)
 */
void potPsn(double *potGrossPsn, double *baseFolResp, double lai, double tair,
            double vpd, double par) {
  // Calculation of potGrossPsn proceeds as described in [1], with minor
  // modifications as noted below.

  // Calculation of baseFolResp is used as part of [1], eq (A18), calculated
  // here for convenience (see vegResp() fur use of baseFolResp).

  // maximum possible gross respiration (nmol CO2 * g^-1 leaf * sec^-1)
  double grossAMax;
  // effect of temperature on photosynthesis (range: [0:1])
  double dTemp;
  // decrease in leaf gas exchange due to vapor pressure deficit
  double dVpd;
  // decrease in photosynthesis due to amt. of light absorbed
  double dLight;
  // base foliar respiration in nmol CO2 * g^-1 leaf * sec^-1
  double respPerGram;
  // convert from (nmol CO2 * g^-1 leaf * sec^-1) to
  // (g C * m^-2 ground area * day^-1)
  double conversion;

  // foliar respiration, unmodified by temp, etc.
  // :: from [1], eq (A5)
  respPerGram = params.baseFolRespFrac * params.aMax;
  // daily maximum gross photosynthetic rate
  // :: from [1], eq (A6)
  grossAMax = params.aMax * params.aMaxFrac + respPerGram;

  // Now to calculate reductions to the daily maximum - dTemp, dVpd, dLight
  // :: from [1], eq (A9)
  dTemp = (params.psnTMax - tair) * (tair - params.psnTMin) /
          pow((params.psnTMax - params.psnTMin) / 2.0, 2);
  dTemp = fmax(dTemp, 0.0);
  // :: from [1], eq (A10); modified to accept a variable exponent, [1] uses
  // dVpdExp = 2 [TAG:UNKNOWN_PROVENANCE] vpd exponent
  dVpd = 1.0 - params.dVpdSlope * pow(vpd, params.dVpdExp);
  dVpd = fmax(dVpd, 0.0);
  // dLight calculated as described in [1], see calcLightEff()
  calcLightEff(&dLight, lai, par);

  // :: from [1], unit conversion taking into account eq (A8)
  conversion = C_WEIGHT * (1.0 / TEN_9) *
               (params.leafCSpWt / params.cFracLeaf) * lai *
               SEC_PER_DAY;  // to convert units
  // :: from [1], eq (A7)
  *potGrossPsn = grossAMax * dTemp * dVpd * dLight * conversion;

  // do foliar resp. even if no photosynthesis in this time step
  // :: from [1] in part, used in eq (A18) later
  *baseFolResp = respPerGram * conversion;
}

// calculate transpiration (cm H20 * day^-1)
// and dWater (factor between 0 and 1)
/*!
 * @brief Calculate Dwater and transpiration
 *
 * @param[out] trans transpiration (cm H20 * day^-1)
 * @param[out] dWater reduction in photosynthesis due to soil dryness (unitless,
 * [0:1])
 * @param[in] potGrossPsn potential photosynthesis before including dWater (g C
 * * m^-2 ground area * day^-1)
 * @param[in] vpd vapor pressure deficit (kPa)
 * @param[in] soilWater current water in soil (g C * m^-2 ground area)
 */
void moisture(double *trans, double *dWater, double potGrossPsn, double vpd,
              double soilWater) {
  // potential transpiration in the absense of plant water stress
  // (cm H20 * day^-1)
  double potTrans;
  // amount of water available for photosynthesis
  double removableWater;
  // water use efficiency, in mg CO2 fixed * g^-1 H20 transpired
  double wue;

  if (potGrossPsn < TINY) {  // avoid divide by 0
    *trans = 0.0;  // no photosynthesis -> no transpiration
    *dWater = 1;  // dWater doesn't matter, since we don't have any
                  // photosynthesis
  }

  else {
    // :: from [1], eq (A13)
    wue = params.wueConst / vpd;

    // 1000 converts g to mg; 44/12 converts g C to g CO2, 1/10000 converts m^2
    // to cm^2
    // :: from [1], eq (A14) plus unit conversion as described there
    potTrans = potGrossPsn / wue * 1000.0 * (44.0 / 12.0) * (1.0 / 10000.0);

    // :: from [1], discussion below eq (A14)
    removableWater = soilWater * params.waterRemoveFrac;

    // :: from [2], snowpack modification
    if (climate->tsoil < params.frozenSoilThreshold) {
      // frozen soil - less or no water available
      // frozen soil effect: fraction of water available if soil is frozen
      // (assume amount of water available in frozen soil scales linearly
      // with amount of water available in thawed soil)
      removableWater *= params.frozenSoilEff;
    }

    // :: from [1], eq (A15)
    *trans = fmin(removableWater, potTrans);

    // :: from [1], eq (A16)
    *dWater = *trans / potTrans;
  }
}

// have we passed the growing season-start leaf growth trigger this year?
// 0 = no, 1 = yes
// note: there may be some fluctuations in this signal for some methods of
// determining growing season start (e.g. for soil temp-based leaf growth)
int pastLeafGrowth(void) {
  if (ctx.gdd) {
    // :: from [1], description on pg 350
    // null pointer dereference warning suppressed on the next line
    return (climate->gdd >= params.gddLeafOn);  // NOLINT
  } else if (ctx.soilPhenol) {
    // [TAG:UNKNOWN_PROVENANCE] soil phenol functionality
    return (climate->tsoil >= params.soilTempLeafOn);  // soil temperature
                                                       // threshold
  } else {
    // :: from [1]
    double currTime = (double)climate->day + climate->time / 24.0;
    return (currTime >= params.leafOnDay);  // turn-on day
  }
}

// have we passed the growing season-end leaf fall trigger this year?
// 0 = no, 1 = yes
int pastLeafFall(void) {
  // :: from [1]
  return ((climate->day + climate->time / 24.0) >=
          params.leafOffDay);  // turn-off
                               // day
}

/*!
 * Calculate leaf creation and leaf litter fluxes
 *
 * Leaf creation is a fraction of recent mean npp, plus some constant amount
 * at start of growing season. Leaf litter is a constant rate, plus some
 * additional fraction of leaves at end of growing season.
 *
 * Mechanics of growing season boundary effects are from [1], modified to be a
 * fraction of total leaves growing/falling to allow for continual growth and
 * litter as described in [2], Appendix: Model Description. Calculation of
 * leafCreation is not from [1] (source TBD).
 *
 * @param[out] leafCreation (g C/m^2 ground/day)
 * @param[out] leafLitter (g C/m^2 ground/day)
 * @param[in] plantLeafC (g C/m^2 ground area)
 */
void calcLeafFluxes(double *leafCreation, double *leafLitter,
                    double plantLeafC) {
  // [TAG:UNKNOWN_PROVENANCE] leaf phenology combination
  // This function's exact source is still unknown, but is likely a combo of:
  // [1]: growing season boundary effects, but modified to be partial growth
  // and fall, instead of binary
  // [2]: leaf creation relationship with NPP

  double npp;  // temporal mean of recent npp (g C * m^-2 ground * day^-1)

  npp = getMeanTrackerMean(meanNPP);
  // first determine the fluxes that happen at every time step, not just start &
  // end of growing season:
  if (npp > 0) {
    // a fraction of NPP is allocated to leaf growth
    *leafCreation = npp * params.leafAllocation;
  } else {
    // net loss of C in this time step - no C left for growth
    *leafCreation = 0;
  }
  // a constant fraction of leaves fall in each time step
  *leafLitter = plantLeafC * params.leafTurnoverRate;

  // now add additional fluxes at start/end of growing season:

  // first check for new year; if new year, reset trackers (since we haven't
  // done leaf growth or fall yet in this new year):
  if (climate->year > phenologyTrackers.lastYear) {  // HAPPY NEW YEAR!
    phenologyTrackers.didLeafGrowth = 0;
    phenologyTrackers.didLeafFall = 0;
    phenologyTrackers.lastYear = climate->year;
  }

  // check for start of growing season:
  if (!phenologyTrackers.didLeafGrowth && pastLeafGrowth()) {
    // we just reached the start of the growing season
    *leafCreation += (params.leafGrowth / climate->length);
    phenologyTrackers.didLeafGrowth = 1;
  }

  // check for end of growing season:
  if (!phenologyTrackers.didLeafFall && pastLeafFall()) {
    // we just reached the end of the growing season
    *leafLitter += (plantLeafC * params.fracLeafFall) / climate->length;
    phenologyTrackers.didLeafFall = 1;
  }
}

// following 4 functions are for complex water sub-model

// calculate total rain and snowfall (cm water equiv./day)
// also, immediate evaporation (from interception) (cm/day)
void calcPrecip(double *rain, double *snowFall, double *immedEvap, double lai) {
  // below freezing -> precip falls as snow
  if (climate->tair <= 0) {
    *snowFall = climate->precip / climate->length;
    *rain = 0;
  }

  // above freezing -> precip falls as rain
  else {
    *snowFall = 0;
    *rain = climate->precip / climate->length;
  }

  /* Immediate evaporation is a sum of evaporation from canopy interception
     and evaporation from pools on the ground
     Higher LAI will mean more canopy evap. but less evap. from pools on the
     ground. For now we'll assume that these two effects cancel, and immediate
     evap. is a constant fraction Note that we don't evaporate snow here (we'll
     let sublimation take care of that)
  */

  if (ctx.leafWater) {
    double maxLeafPool;

    // calculate current leaf pool size depending on lai
    maxLeafPool = lai * params.leafPoolDepth;
    *immedEvap = (*rain) * params.immedEvapFrac;

    // don't evaporate more than pool size, excess water will go to the soil
    if (*immedEvap > maxLeafPool)
      *immedEvap = maxLeafPool;
  } else {
    *immedEvap = (*rain) * params.immedEvapFrac;
  }
}

// snowpack dynamics:
// calculate snow melt (cm water equiv./day) & sublimation (cm water equiv./day)
// ensure we don't overdrain the snowpack (so that it becomes negative)
// snowFall in cm/day
void snowPack(double *snowMelt, double *sublimation, double snowFall) {
  // conversion factor for sublimation
  static const double CONVERSION = (RHO * CP) / GAMMA * (1. / LAMBDA_S) *
                                   1000. * 1000. * (1. / 10000) * SEC_PER_DAY;
  // 1000 converts kg to g, 1000 converts kPa to Pa, 1/10000 converts m^2 to
  // cm^2

  double rd;  // aerodynamic resistance between ground and canopy air space
              // (sec/m)
  double snowRemaining;  // to make sure we don't get rid of more than there is

  // if no snow, set fluxes to 0
  if (envi.snow <= 0) {
    *snowMelt = 0;
    *sublimation = 0;
  }

  // else: there is snow
  else {
    // first calculate sublimation, then snow melt
    // (if there's not enough snow to do both, priority given to sublimation)
    rd = (params.rdConst) / (climate->wspd);  // aerodynamic resistance (sec/m)
    *sublimation = CONVERSION * (E_STAR_SNOW - climate->vPress) / rd;

    snowRemaining = envi.snow + (snowFall * climate->length);

    // remove to allow sublimation of a negative amount of snow
    // right now we can't sublime a negative amount of snow
    if (*sublimation < 0) {
      *sublimation = 0;
    }

    // make sure we don't sublime more than there is to sublime:
    if (snowRemaining - (*sublimation * climate->length) < 0) {
      *sublimation = snowRemaining / climate->length;
      snowRemaining = 0;
    }

    else {
      snowRemaining -= (*sublimation * climate->length);
    }

    // below freezing: no snow melt
    if (climate->tair <= 0) {
      *snowMelt = 0;
    }

    // above freezing: melt snow
    else {
      *snowMelt = params.snowMelt * climate->tair;  // snow melt proportional to
                                                    // temp.

      // make sure we don't melt more than there is to melt:
      if (snowRemaining - (*snowMelt * climate->length) < 0) {
        *snowMelt = snowRemaining / climate->length;
      }
    }  // end else above freezing
  }  // end else there is snow
}  // end snowPack

/*!
 *  Calculate fastFlow, evaporation, and drainage from soil
 *
 *  Note: irrigation moisture additions are calculated after this function is
 *  called, so any such additions will affect the NEXT climate step
 *  calculations.
 *
 * @param[out] fastFlow water that immediately goes to drainage (cm/day)
 * @param[out] evaporation water that evaporates fro msoil layer (cm/day)
 * @param[out] drainage water that drains from the soil (cm/day)
 * @param[in] water current water in soil layer
 * @param[in] netRain rain available to enter soil (cm/day)
 * @param[in] snowMelt water available from snow (cm equiv/day)
 * @param[in] trans water leaving via transpiration
 */
void calcSoilWaterFluxes(double *fastFlow, double *evaporation,
                         double *drainage, double water, double netRain,
                         double snowMelt, double trans) {
  // conversion factor for evaporation
  // 1000 converts kg to g, 1000 converts kPa to Pa, 1/10000 converts m^2 to
  // cm^2
  static const double CONVERSION = (RHO * CP) / GAMMA * (1. / LAMBDA) * 1000. *
                                   1000. * (1. / 10000) * SEC_PER_DAY;
  // keep running total of water remaining, in cm to make sure we don't
  // evaporate or drain too much, and so we can drain any overflow
  double waterRemaining;
  // keep track of net water into soil, in cm/day
  double netIn;
  // aerodynamic resistance between ground and canopy air space (sec/m)
  double rd;
  // bare soil surface resistance (sec/m)
  double rsoil;

  netIn = netRain + snowMelt;

  // fast flow: fraction that goes directly to drainage
  *fastFlow = netIn * params.fastFlowFrac;
  netIn -= *fastFlow;

  // calculate evaporation:
  // first calculate how much water is left to evaporate (used later)
  waterRemaining = water + netIn * climate->length - trans * climate->length;

  // if there's a snow pack, don't evaporate from soil:
  if (envi.snow > 0) {
    *evaporation = 0;
  }

  // else no snow pack:
  else {
    double waterFrac = water / params.soilWHC;
    rsoil = exp(params.rSoilConst1 - params.rSoilConst2 * (waterFrac));
    rd = (params.rdConst) / (climate->wspd);  // aerodynamic resistance (sec/m)
    *evaporation = CONVERSION * climate->vpdSoil / (rd + rsoil);
    // by using vpd we assume that relative humidity of soil pore space is 1
    // (when this isn't true, there won't be much water evaporated anyway)

    // remove to allow negative evaporation (i.e. condensation):
    if (*evaporation < 0) {
      *evaporation = 0;
    }

    // make sure we don't evaporate more than we have:
    if (waterRemaining - (*evaporation * climate->length) < TINY) {
      // leave a tiny little bit, to avoid negative water due to round-off
      // errors
      *evaporation = (waterRemaining - TINY) / climate->length;
      waterRemaining = 0;
    } else {
      waterRemaining -= (*evaporation * climate->length);
    }
  }

  // drain any water that remains beyond water holding capacity:
  if (waterRemaining > params.soilWHC) {
    *drainage = (waterRemaining - params.soilWHC) / (climate->length);
  } else {
    *drainage = 0;
  }
}

// calculate GROSS photosynthesis (g C * m^-2 * day^-1)
void getGpp(double *gpp, double potGrossPsn, double dWater) {
  // :: from [1], eq (A17)
  *gpp = potGrossPsn * dWater;
}

/*!
 * @brief Calculate foliar respiration and wood maintenance resp
 *
 * Does NOT explicitly calculate growth respiration; growth resp included in
 * wood maintenance resp.
 *
 * @param[out] folResp foliar respiration (g C * m^-2 ground area * day^-1)
 * @param[out] woodResp wood maintenance respiration (g C * m^-2 ground area *
 * day^-1)
 * @param[in] baseFolResp base foliar respiration (g C * m^-2 ground area *
 * day^-1)
 */
void vegResp(double *folResp, double *woodResp, double baseFolResp) {
  // Respiration model according to [1]

  // :: from [1], eq (A18)
  *folResp = baseFolResp *
             pow(params.vegRespQ10, (climate->tair - params.psnTOpt) / 10.0);

  // :: from [2], snowpack addition
  if (climate->tsoil < params.frozenSoilThreshold) {
    // allows foliar resp. to be shutdown by a given fraction in winter
    *folResp *= params.frozenSoilFolREff;
  }
  // end snowpack addition

  // :: from [1], eq (A19)
  *woodResp = params.baseVegResp * envi.plantWoodC *
              pow(params.vegRespQ10, climate->tair / 10.0);
}

// calculate foliar respiration and wood maint. resp, both in g C * m^-2 ground
// area * day^-1 does *not* explicitly model growth resp. (includes it in maint.
// resp)
void calcRootResp(double *rootResp, double respQ10, double baseRate,
                  double poolSize) {
  // :: from [3], root model description (eq (1) with root params)
  *rootResp = baseRate * poolSize * pow(respQ10, climate->tsoil / 10.0);
}

// a second veg. resp. method:
// calculate foliar resp., wood maint. resp. and growth resp., all in g C * m^-2
// ground area * day^-1 growth resp. modeled in a very simple way
// This is in addition to [1], source not yet determined (controlled by
// ctx.growthResp)
void vegResp2(double *folResp, double *woodResp, double *growthResp,
<<<<<<< HEAD
              double baseFolResp, double gpp) {
=======
              double baseFolResp) {
>>>>>>> 30358830
  // [TAG:UNKNOWN_PROVENANCE] growthResp
  *folResp = baseFolResp *
             pow(params.vegRespQ10, (climate->tair - params.psnTOpt) / 10.0);
  if (climate->tsoil < params.frozenSoilThreshold) {
    *folResp *= params.frozenSoilFolREff;  // allows foliar resp. to be shutdown
                                           // by a given fraction in winter
  }
  *woodResp = params.baseVegResp * envi.plantWoodC *
              pow(params.vegRespQ10, climate->tair / 10.0);

  // Rg is a fraction of the recent mean NPP
  *growthResp = params.growthRespFrac * getMeanTrackerMean(meanNPP);

  if (*growthResp < 0) {
    *growthResp = 0;
  }
}

/////////////////

// ensure that all the allocation to wood + leaves + fine roots < 1,
// and calculate coarse root allocation
void ensureAllocation(void) {
  // :: from [3], root model description
  params.coarseRootAllocation = 1 - params.leafAllocation -
                                params.woodAllocation -
                                params.fineRootAllocation;

  if ((params.leafAllocation >= 1.0) || (params.woodAllocation >= 1.0) ||
      (params.fineRootAllocation >= 1.0) || (params.coarseRootAllocation < 0)) {
    printf("ERROR: NPP allocation params must be less than one individually "
           "and add to less than one\n");
    exit(EXIT_CODE_BAD_PARAMETER_VALUE);
  }
}

/*!
 *  Calculate moisture effect on soil respiration
 *
 *  Depends on soil temperature and whether waterHResp is on.
 *
 * @param water current soil water
 * @param whc water holding capacity
 * @return moisture effect as a fraction between 0 and 1
 */
double calcMoistEffect(double water, double whc) {
  double moistEffect;

  if ((!ctx.waterHResp) || (climate->tsoil < 0)) {
    // if not waterHResp, soil moisture does not affect heterotrophic
    // respiration; else:
    // :: from [2], snowpack addition
    moistEffect = 1.0;  // Ignore moisture effects in frozen soils
  } else {
    // :: from [1], first part of eq (A20), with added exponent
    // Original formulation from [1], based on PnET is:
    //   moistEffect = water / whc
    // which matches here with params.soilRespMoistEffect=1 (the default
    // value)
    //
    // [TAG:UNKNOWN_PROVENANCE] soilRespMoistEffect
    // Note: older versions of sipnet note this as "using PnET formulation",
    // but we have been unable to verify that the exponent comes from PnET
    moistEffect = pow((water / whc), params.soilRespMoistEffect);
  }

  return moistEffect;
}

/*!
 * Calculate the rSoil flux when microbes is off
 *
 * @param tsoil
 * @param water
 * @param whc
 */
void calcSoilMaintRespiration(double tsoil, double water, double whc) {

  // TBD We seem to be conflating maintResp and rSoil in the non-microbe
  // case, need to dig in. With that said...

  if (!ctx.microbes) {
    double moistEffect = calcMoistEffect(water, whc);

    // :: from [1], remainder of eq (A20)
    // See calcMoistEffect() for first part of eq (A20) calculation
    double tempEffect =
        params.baseSoilResp * pow(params.soilRespQ10, tsoil / 10);

    // Effects of tillage, if any
    double tillageEffect = 1 + eventTrackers.d_till_mod;

    // Put it all together!
    fluxes.maintRespiration =
        envi.soil * moistEffect * tempEffect * tillageEffect;

    // With no microbes, rSoil flux is just the maintenance respiration
    fluxes.rSoil = fluxes.maintRespiration;
  }
  // else fluxes.rSoil = 0.0?
}

/*!
 * Calculates fluxes used when modeling microbes
 */
void calcMicrobeFluxes(double tsoil, double water, double whc,
                       double rootExudate) {
  if (ctx.microbes) {
    double baseRate;
    double tempEffect;
    double moistEffect = calcMoistEffect(water, whc);

    // :: from [4], part of eqs (5.9) and (5.10)
    //    Calculates mu_max * C_B * g(C_S), to be used to calculate both
    //    eqs (5.9) and (5.10) in soilDegradation()

    // :: mu_max * g(C_S)
    baseRate = params.maxIngestionRate * envi.soil /
               (params.halfSatIngestion + envi.soil);

    // Flux that microbes remove from soil  (mg C g soil day)
    // Some is ingested, rest used for growth in soilDegradation
    // :: above * C_B
    fluxes.microbeIngestion = baseRate * envi.microbeC;

    // fluxes that get added to microbe pool
    // :: from [4], eq (5.11) first line
    fluxes.soilPulse = params.microbePulseEff * (rootExudate);

    // respiration is determined by microbe biomass
    // :: from [4], eq (5.12) with addition of moisture effect
    // [TAG:UNKNOWN_PROVENANCE]  moistEffect
    tempEffect = params.baseMicrobeResp * pow(params.microbeQ10, tsoil / 10);
    fluxes.maintRespiration = envi.microbeC * moistEffect * tempEffect;

  } else {
    fluxes.microbeIngestion = 0.0;
    fluxes.soilPulse = 0.0;
    // fluxes.maintRespiration is otherwise set, do not set to zero here
  }
}

void calcLitterFluxes() {
  if (ctx.litterPool) {
    double tempEffect = pow(params.soilRespQ10, climate->tsoil / 10.0);
    double moistEffect = calcMoistEffect(envi.soilWater, params.soilWHC);
    // total litter breakdown (i.e. litterToSoil + rLitter) (g C/m^2 ground/day)
    double litterBreakdown =
        envi.litter * params.litterBreakdownRate * tempEffect * moistEffect;

    fluxes.rLitter = litterBreakdown * params.fracLitterRespired;
    fluxes.litterToSoil = litterBreakdown * (1.0 - params.fracLitterRespired);
  } else {
    // litterBreakdown = 0;
    fluxes.rLitter = 0;
    fluxes.litterToSoil = 0;
  }
}

/*!
 * Calculate root and wood creation and loss
 *
 * @return total root exudate for use with microbe model
 */
double calcRootAndWoodFluxes(void) {
  double coarseExudate, fineExudate;  // exudates in and out of soil
  double npp, gppSoil;  // running means of our tracker variables

  npp = getMeanTrackerMean(meanNPP);
  gppSoil = getMeanTrackerMean(meanGPP);
  if (npp > 0) {
    // :: from [3], root model description and eq (3)
    fluxes.coarseRootCreation = params.coarseRootAllocation * npp;
    fluxes.fineRootCreation = params.fineRootAllocation * npp;
    fluxes.woodCreation = params.woodAllocation * npp;
  } else {
    fluxes.coarseRootCreation = 0;
    fluxes.fineRootCreation = 0;
    fluxes.woodCreation = 0;
  }

  if ((gppSoil > 0) & (envi.fineRootC > 0)) {
    // :: from [3], eq (5)
    coarseExudate = params.coarseRootExudation * gppSoil;
    fineExudate = params.fineRootExudation * gppSoil;
  } else {
    fineExudate = 0;
    coarseExudate = 0;
  }

  // :: from [3], roots model descriptions and [4] eq (5.11)
  fluxes.coarseRootLoss = (1 - params.microbePulseEff) * coarseExudate +
                          params.coarseRootTurnoverRate * envi.coarseRootC;
  fluxes.fineRootLoss = (1 - params.microbePulseEff) * fineExudate +
                        params.fineRootTurnoverRate * envi.fineRootC;

  // Wood litter, in g C * m^-2 ground area * day^-1
  // turnover rate is fraction lost per day
  fluxes.woodLitter = envi.plantWoodC * params.woodTurnoverRate;

  // :: from [3], root model description
  calcRootResp(&fluxes.rCoarseRoot, params.coarseRootQ10,
               params.baseCoarseRootResp, envi.coarseRootC);
  calcRootResp(&fluxes.rFineRoot, params.fineRootQ10, params.baseFineRootResp,
               envi.fineRootC);

  return fineExudate + coarseExudate;
}

/*!
 * Calculate flux terms for sipnet as part of main model flow
 *
 * All fluxes should be calculated before state variables are updated.
 */
void calculateFluxes(void) {
  // base foliar respiration, calc'd as part of potential photosynthesis
  double baseFolResp;
  // potential photosynthesis, without water stress
  double potGrossPsn;
  // reduction in photosynthesis due to soil dryness
  double dWater;
  // m^2 leaf/m^2 ground (calculated from plantLeafC)
  double lai;
  // maintenance respiration terms (g C * m^-2 ground area * day^-1)
  double folResp, woodResp;
  // Growth respiration, if splitting growth and maintenance
  // (g C * m^-2 ground area * day^-1)
  double growthResp;
  // net rain, equal to (rain - immedEvap) (cm/day)
  double netRain;

  // Psn, moisture and water fluxes
  lai = envi.plantLeafC / params.leafCSpWt;  // current lai

  potPsn(&potGrossPsn, &baseFolResp, lai, climate->tair, climate->vpd,
         climate->par);
  moisture(&(fluxes.transpiration), &dWater, potGrossPsn, climate->vpd,
           envi.soilWater);
  calcPrecip(&(fluxes.rain), &(fluxes.snowFall), &(fluxes.immedEvap), lai);
  netRain = fluxes.rain - fluxes.immedEvap;
  snowPack(&(fluxes.snowMelt), &(fluxes.sublimation), fluxes.snowFall);
  calcSoilWaterFluxes(&(fluxes.fastFlow), &(fluxes.evaporation),
                      &(fluxes.drainage), envi.soilWater, netRain,
                      fluxes.snowMelt, fluxes.transpiration);
  getGpp(&(fluxes.photosynthesis), potGrossPsn, dWater);

  // Vegetation respiration
  if (ctx.growthResp) {
    vegResp2(&folResp, &woodResp, &growthResp, baseFolResp);
    fluxes.rVeg = folResp + woodResp + growthResp;
  } else {
    vegResp(&folResp, &woodResp, baseFolResp);
    fluxes.rVeg = folResp + woodResp;
  }

  // Leaf creation and litter
  calcLeafFluxes(&(fluxes.leafCreation), &(fluxes.leafLitter), envi.plantLeafC);

  // Litter pool, if LITTER is on
  calcLitterFluxes();

  // Roots and microbes
  double rootExudate = calcRootAndWoodFluxes();

  // Microbes
  if (ctx.microbes) {
    calcMicrobeFluxes(climate->tsoil, envi.soilWater, params.soilWHC,
                      rootExudate);
  } else {
    calcSoilMaintRespiration(climate->tsoil, envi.soilWater, params.soilWHC);
  }
}

// !!! functions for updating tracker variables !!!

// initialize trackers at start of simulation:
void initTrackers(void) {
  trackers.gpp = 0.0;
  trackers.rtot = 0.0;
  trackers.ra = 0.0;
  trackers.rh = 0.0;
  trackers.npp = 0.0;
  trackers.nee = 0.0;
  trackers.yearlyGpp = 0.0;
  trackers.yearlyRtot = 0.0;
  trackers.yearlyRa = 0.0;
  trackers.yearlyRh = 0.0;
  trackers.yearlyNpp = 0.0;
  trackers.yearlyNee = 0.0;
  trackers.totGpp = 0.0;
  trackers.totRtot = 0.0;
  trackers.totRa = 0.0;
  trackers.totRh = 0.0;
  trackers.totNpp = 0.0;
  trackers.totNee = 0.0;
  trackers.evapotranspiration = 0.0;
  trackers.soilWetnessFrac = envi.soilWater / params.soilWHC;
  trackers.rSoil = 0.0;
  trackers.woodCreation = 0.0;

  trackers.rRoot = 0.0;

  trackers.rAboveground = 0.0;

  trackers.yearlyLitter = 0.0;
}

// If var < minVal, then set var = 0
// Note that if minVal = 0, then this will (as suggested) ensure that var >= 0
//  If minVal > 0, then minVal can be thought of as some epsilon value, below
//  which var is treated as 0
void ensureNonNegative(double *var, double minVal) {
  if (*var < minVal) {
    *var = 0.;
  }
}

// Make sure all environment variables are positive after updating them:
// Note: For some variables, there are checks elsewhere in the code to ensure
// that fluxes don't make stocks go negative
//  However, the stocks could still go slightly negative due to rounding errors
// For other variables, there are NOT currently (as of 7-16-06) checks to make
// sure out-fluxes aren't too large
//  In these cases, this function should be thought of as a last-resort check -
//  ideally, the fluxes would be modified so that they did not make the stocks
//  negative (otherwise the fluxes could be inconsistent with the changes in the
//  stocks)
void ensureNonNegativeStocks(void) {

  ensureNonNegative(&(envi.plantWoodC), 0);
  ensureNonNegative(&(envi.plantLeafC), 0);

  if (ctx.litterPool) {
    ensureNonNegative(&(envi.litter), 0);
  }

  ensureNonNegative(&(envi.soil), 0);
  ensureNonNegative(&(envi.coarseRootC), 0);
  ensureNonNegative(&(envi.fineRootC), 0);
  ensureNonNegative(&(envi.microbeC), 0);
  ensureNonNegative(&(envi.soilWater), 0);

  /* In the case of snow, the model has very different behavior for a snow pack
     of 0 vs. a snow pack of slightly greater than 0 (e.g. no soil evaporation
     if snow > 0). Thus, to avoid large errors due to small rounding errors,
     we'll set snow = 0 any time it falls below TINY, the assumption being that
     if snow < TINY, then it was really supposed to be 0, but isn't because of
     rounding errors.*/
  ensureNonNegative(&(envi.snow), TINY);
}

// update trackers at each time step
// oldSoilWater is how much soil water there was at the beginning of the time
// step (cm)
void updateTrackers(double oldSoilWater) {
  static int lastYear = -1;  // what was the year of the last step?

  if (climate->year != lastYear) {  // new year: reset yearly trackers
    trackers.yearlyGpp = 0.0;
    trackers.yearlyRtot = 0.0;
    trackers.yearlyRa = 0.0;
    trackers.yearlyRh = 0.0;
    trackers.yearlyNpp = 0.0;
    trackers.yearlyNee = 0.0;

    lastYear = climate->year;
  }

  trackers.gpp = fluxes.photosynthesis * climate->length;

  // everything that is microbial
  trackers.rh = (fluxes.rLitter + fluxes.rSoil) * climate->length;

  // This is wood plus leaf respiration
  trackers.rAboveground = (fluxes.rVeg) * climate->length;

  trackers.rRoot = (fluxes.rCoarseRoot + fluxes.rFineRoot) * climate->length;
  trackers.rSoil = trackers.rRoot + trackers.rh;
  trackers.ra = trackers.rRoot + trackers.rAboveground;
  trackers.rtot = trackers.ra + trackers.rh;
  trackers.npp = trackers.gpp - trackers.ra;
  trackers.nee = -1.0 * (trackers.npp - trackers.rh);

  trackers.yearlyGpp += trackers.gpp;
  trackers.yearlyRa += trackers.ra;
  trackers.yearlyRh += trackers.rh;
  trackers.yearlyRtot += trackers.rtot;
  trackers.yearlyNpp += trackers.npp;
  trackers.yearlyNee += trackers.nee;

  trackers.totGpp += trackers.gpp;
  trackers.totRa += trackers.ra;
  trackers.totRh += trackers.rh;
  trackers.totRtot += trackers.rtot;
  trackers.totNpp += trackers.npp;
  trackers.totNee += trackers.nee;
  trackers.woodCreation = fluxes.woodCreation * climate->length;

  // evapotranspiration includes water lost to evaporation from canopy
  // irrigation (fluxes.eventEvap)
  trackers.evapotranspiration =
      (fluxes.transpiration + fluxes.immedEvap + fluxes.evaporation +
       fluxes.sublimation + fluxes.eventEvap) *
      climate->length;

  trackers.soilWetnessFrac =
      (oldSoilWater + envi.soilWater) / (2.0 * params.soilWHC);

  trackers.yearlyLitter += fluxes.leafLitter;
}

void updateMeanTrackers(void) {
  double npp;  // net primary productivity, g C * m^-2 ground area * day^-1
  int err;

  npp = fluxes.photosynthesis - fluxes.rVeg - fluxes.rCoarseRoot -
        fluxes.rFineRoot;

  err = addValueToMeanTracker(meanNPP, npp, climate->length);  // update running
                                                               // mean of NPP
  if (err != 0) {
    printf("******* Error type %d while trying to add value to NPP mean "
           "tracker in sipnet:updateState() *******\n",
           err);
    printf("npp = %f, climate->length = %f\n", npp, climate->length);
    printf("Suggestion: try changing MEAN_NPP_MAX_ENTRIES in sipnet.c\n");
    exit(1);
  }

  err = addValueToMeanTracker(meanGPP, fluxes.photosynthesis,
                              climate->length);  // update running mean of GPP
  if (err != 0) {
    printf("******* Error type %d while trying to add value to GPP mean "
           "tracker in sipnet:updateState() *******\n",
           err);
    printf("GPP = %f, climate->length = %f\n", fluxes.photosynthesis,
           climate->length);
    printf("Suggestion: try changing MEAN_GPP_SOIL_MAX_ENTRIES in sipnet.c\n");
    exit(1);
  }
}

/*!
 * Update the main pools, leafC, woodC, soil and snow
 */
void updateMainPools() {
  // Update the stocks, with fluxes adjusted for length of time step.
  // Note: the soil C pool(s) (envi.soil, envi.fineRootC, envi.CoarseRootC)
  // were updated in soilDegradation(); also, envi.litter when that is in use.
  // And yes, I would love to break that out to maintain more rigor in this
  // flow process.

  // :: from [1], eq (A1), where:
  //     GPP = fluxes.photosynthesis
  //     R_a = fluxes.rVeg
  //     L_w = fluxes.woodLitter
  //     L   = fluxes.leafCreation
  // :: from [3], additional root terms (woodCreation, fineRootC, coarseRootC)
  //    from NPP allocation
  envi.plantWoodC += (fluxes.photosynthesis + fluxes.woodCreation -
                      fluxes.leafCreation - fluxes.woodLitter - fluxes.rVeg -
                      fluxes.coarseRootCreation - fluxes.fineRootCreation) *
                     climate->length;

  // :: from [1], eq (A2), where:
  //     L   = fluxes.leafCreation
  //     L_L = fluxes.leafLitter
  envi.plantLeafC +=
      (fluxes.leafCreation - fluxes.leafLitter) * climate->length;

  // :: from [1], eq (A4), where:
  //     P = (fluxes.rain - fluxes.immedEvap)
  //     T = (fluxes.transpiration + fluxes.evaporation)
  //     D = (fluxes.bottomDrainage + fluxes.fastFlow)
  //    from [2], addition of fluxes.snowMelt, as well as the modifications in
  //    the terms above: immedEvap in P, evaporation in T, and fastFlow in D
  envi.soilWater +=
      (fluxes.rain + fluxes.snowMelt - fluxes.immedEvap - fluxes.fastFlow -
       fluxes.evaporation - fluxes.transpiration - fluxes.drainage) *
      climate->length;

  // if ctx.snow = 0, some or all of these fluxes will always be 0
  // :: from [2], addition of snowpack description
  envi.snow += (fluxes.snowFall - fluxes.snowMelt - fluxes.sublimation) *
               climate->length;
}

/*!
 * Calculate soil respiration flux and update carbon pools
 *
 * Calculates soil respiration, method depending on the MICROBES and
 * LITTER_POOL flags. Updates carbon pools for soil, fine roots,
 * and coarse roots.
 *
 * TODO: split this apart - fluxes into calculateFluxes, with pool updates
 *       after, as is the general method for SIPNET.
 */
void updatePoolsForSoil(void) {

  // UPDATE POOLS
  if (ctx.microbes) {
    double microbeEff = params.efficiency;

    // :: from [1] for litter terms
    // :: from [3] for root terms
    // :: from [4] for microbeIngestion term
    // Note: no rSoil term here, as soil resp is handled by microbeIngestion
    envi.soil +=
        (fluxes.coarseRootLoss + fluxes.fineRootLoss + fluxes.woodLitter +
         fluxes.leafLitter - fluxes.microbeIngestion) *
        climate->length;
    // microbeC additions due to ingestion and incorporation of root exudates,
    // with reduction from microbe respiration
    // :: from [4], eq (5.9) for first (ingestion) term,
    // ::      eq (5.11) used for soilPulse, and
    // ::      eq (5.12) used for maintRespiration
    envi.microbeC += (microbeEff * fluxes.microbeIngestion + fluxes.soilPulse -
                      fluxes.maintRespiration) *
                     climate->length;

    // rSoil is maintenance resp + growth (microbe) resp
    // :: from [4], eq (5.10) for microbe term
    fluxes.rSoil =
        fluxes.maintRespiration + (1 - microbeEff) * fluxes.microbeIngestion;
  } else {
    if (ctx.litterPool) {
      // :: from [2], litter model description
      envi.litter += (fluxes.woodLitter + fluxes.leafLitter -
                      fluxes.litterToSoil - fluxes.rLitter) *
                     climate->length;

      // from [2] and [3], litter and root terms respectively
      envi.soil += (fluxes.coarseRootLoss + fluxes.fineRootLoss +
                    fluxes.litterToSoil - fluxes.rSoil) *
                   climate->length;
    } else {
      // Normal pool (single pool, no microbes)
      // :: from [1] (and others, TBD), eq (A3), where:
      //     L_w = fluxes.woodLitter
      //     L_l = fluxes.leafLitter
      //     R_h = fluxes.rSoil
      // :: from [3], root terms
      envi.soil += (fluxes.coarseRootLoss + fluxes.fineRootLoss +
                    fluxes.woodLitter + fluxes.leafLitter - fluxes.rSoil) *
                   climate->length;
    }
  }
  // :: from [3], root model description
  envi.coarseRootC +=
      (fluxes.coarseRootCreation - fluxes.coarseRootLoss - fluxes.rCoarseRoot) *
      climate->length;
  envi.fineRootC +=
      (fluxes.fineRootCreation - fluxes.fineRootLoss - fluxes.rFineRoot) *
      climate->length;
}

// !!! main runner function !!!

// calculate all fluxes and update state for this time step
// we calculate all fluxes before updating state in case flux calculations
// depend on the old state
void updateState(void) {
  // how much soil water was there before we updated it?
  // Used in trackers
  double oldSoilWater = envi.soilWater;

  ///////////////////////
  // 1. Calculate Fluxes

  // The main source of flux calculations handling, most of the biogeochem
  // modeled fluxes are here. ("most" due to soilDegradation below)
  calculateFluxes();

  // All event handling, which is modeled as fluxes
  processEvents();

  ///////////////////////
  // 2. Update Pools

  // Update leafC, woodC, soil water and snow pools
  updateMainPools();

  // Update soil carbon pools
  updatePoolsForSoil();

  // Update pools for fluxes from events
  updatePoolsForEvents();

  // Verify none of our stocks have gone negative (set any that are to zero)
  ensureNonNegativeStocks();

  ///////////////////////
  // 3. Update trackers

  updateTrackers(oldSoilWater);

  updateMeanTrackers();

  updateEventTrackers();
}

// initialize phenology tracker structure, based on day of year of first climate
// record (have the leaves come on yet this year? have they fallen off yet this
// year?)
void initPhenologyTrackers(void) {

  phenologyTrackers.didLeafGrowth = pastLeafGrowth();  // first year: have we
                                                       // passed growing season
                                                       // start date?
  phenologyTrackers.didLeafFall = pastLeafFall();  // first year: have we passed
                                                   // growing season end date?

  /* if we think we've done leaf fall this year but not leaf growth, something's
     wrong this could happen if, e.g. we're using soil temp-based leaf growth,
     and soil temp. on first day doesn't happen to pass threshold
     fix this by setting didLeafGrowth to 1 in this case
     Note: this won't catch all potential problems (e.g. with soil temp-based
     leaf growth, temp. on first day may not pass threshold, but it may not yet
     be the end of the growing season; in this case we could accidentally grow
     the leaves again once the temp. rises past the threshold again. Also, we'll
     have problems with GDD-based growth if first day of simulation is not
     Jan. 1.)
  */
  if (phenologyTrackers.didLeafFall && !phenologyTrackers.didLeafGrowth) {
    phenologyTrackers.didLeafGrowth = 1;
  }
  // printf("stuff: %8d %8d \n",phenologyTrackers.lastYear, climate->year);
  phenologyTrackers.lastYear = climate->year;  // set the year of the previous
                                               // (non-existent) time step to be
                                               // this year
}

// See sipnet.h
void setupModel(void) {

  // a test: use constant (measured) soil respiration:
  // make it so soil resp. is 5.2 g C m-2 day-1 at 10 degrees C,
  // moisture-saturated soil, and soil C = init. soil C params.baseSoilResp =
  // ((5.2 * 365.0)/params.soilInit)/params.soilRespQ10;

  // ensure that all the allocation parameters sum up to something less than
  // one:
  ensureAllocation();

  // If we aren't explicitly modeling microbe pool, then do not have a pulse to
  // microbes, exudates go directly to the soil
  if (!ctx.microbes) {
    params.microbePulseEff = 0;
  }

  // change units of parameters:
  params.baseVegResp /= 365.0;  // change from per-year to per-day rate
  params.litterBreakdownRate /= 365.0;
  params.baseSoilResp /= 365.0;
  params.woodTurnoverRate /= 365.0;
  params.leafTurnoverRate /= 365.0;

  // calculate additional parameters:
  params.psnTMax =
      params.psnTOpt + (params.psnTOpt - params.psnTMin);  // assumed
                                                           // symmetrical

  envi.plantWoodC =
      (1 - params.coarseRootFrac - params.fineRootFrac) * params.plantWoodInit;
  envi.plantLeafC = params.laiInit * params.leafCSpWt;

  if (ctx.litterPool) {
    envi.litter = params.litterInit;
  } else {
    // Don't set a value if the litter pool is off
    envi.litter = 0.0;
  }
  envi.soil = params.soilInit;

  // change from per hour to per day rate
  params.maxIngestionRate = params.maxIngestionRate * 24;

  if (ctx.microbes) {
    // convert to gC m-2
    envi.microbeC = params.microbeInit * params.soilInit / 1000;
  } else {
    // Don't set a value if microbes is off
    envi.microbeC = 0.0;
  }

  params.fineRootTurnoverRate /= 365.0;
  params.coarseRootTurnoverRate /= 365.0;

  params.baseCoarseRootResp /= 365.0;
  params.baseFineRootResp /= 365.0;
  params.baseMicrobeResp = params.baseMicrobeResp * 24;  // change from per hour
                                                         // to per day rate

  envi.coarseRootC = params.coarseRootFrac * params.plantWoodInit;
  envi.fineRootC = params.fineRootFrac * params.plantWoodInit;

  envi.soilWater = params.soilWFracInit * params.soilWHC;
  if (envi.soilWater < 0) {
    envi.soilWater = 0;
  } else if (envi.soilWater > params.soilWHC) {
    envi.soilWater = params.soilWHC;
  }

  envi.snow = params.snowInit;

  climate = firstClimate;

  initTrackers();
  initPhenologyTrackers();
  initEventTrackers();
  resetMeanTracker(meanNPP, 0);  // initialize with mean NPP (over last
                                 // MEAN_NPP_DAYS) of 0
  resetMeanTracker(meanGPP, 0);  // initialize with mean NPP (over last
                                 // MEAN_GPP_DAYS) of 0
}

// See sipnet.h
void runModelOutput(FILE *out, OutputItems *outputItems, int printHeader) {
  if ((out != NULL) && printHeader) {
    outputHeader(out);
  }

  setupModel();
  setupEvents();

  while (climate != NULL) {
    updateState();
    if (out != NULL) {
      outputState(out, climate->year, climate->day, climate->time);
    }
    if (outputItems != NULL) {
      writeOutputItemValues(outputItems);
    }
    climate = climate->nextClim;
  }
  if (outputItems != NULL) {
    terminateOutputItemLines(outputItems);
  }
}

// See sipnet.h
void setupOutputItems(OutputItems *outputItems) {
  addOutputItem(outputItems, "NEE", &(trackers.nee));
  addOutputItem(outputItems, "NEE_cum", &(trackers.totNee));
  addOutputItem(outputItems, "GPP", &(trackers.gpp));
  addOutputItem(outputItems, "GPP_cum", &(trackers.totGpp));
}

// See sipnet.h
void initModel(ModelParams **modelParams, const char *paramFile,
               const char *climFile) {
  readParamData(modelParams, paramFile);
  readClimData(climFile);

  meanNPP = newMeanTracker(0, MEAN_NPP_DAYS, MEAN_NPP_MAX_ENTRIES);
  meanGPP = newMeanTracker(0, MEAN_GPP_SOIL_DAYS, MEAN_GPP_SOIL_MAX_ENTRIES);
}

// See sipnet.h
void cleanupModel() {
  freeClimateList();

  deallocateMeanTracker(meanNPP);
  deallocateMeanTracker(meanGPP);
  if (ctx.events) {
    freeEventList();
    closeEventOutFile();
  }
}<|MERGE_RESOLUTION|>--- conflicted
+++ resolved
@@ -986,11 +986,7 @@
 // This is in addition to [1], source not yet determined (controlled by
 // ctx.growthResp)
 void vegResp2(double *folResp, double *woodResp, double *growthResp,
-<<<<<<< HEAD
               double baseFolResp, double gpp) {
-=======
-              double baseFolResp) {
->>>>>>> 30358830
   // [TAG:UNKNOWN_PROVENANCE] growthResp
   *folResp = baseFolResp *
              pow(params.vegRespQ10, (climate->tair - params.psnTOpt) / 10.0);
