--- conflicted
+++ resolved
@@ -387,13 +387,9 @@
   initializeOneModelParam(modelParams, "microbePulseEff", &(params.microbePulseEff), ctx.microbes);
 
   // Nitrogen cycle params from [5] LeBauer et al. (unpublished)
-  initializeOneModelParam(modelParams, "mineralNInit", &(params.minNInit), ctx.nitrogenCycle);
-<<<<<<< HEAD
-  initializeOneModelParam(modelParams, "nVolatilization", &(params.nVolatilization), ctx.nitrogenCycle);
-  initializeOneModelParam(modelParams, "nLeachingFrac", &(params.nLeachingFrac), ctx.nitrogenCycle);
-=======
-  initializeOneModelParam(modelParams, "nVolatilization", &(params.nVolatilizationFrac), ctx.nitrogenCycle);
->>>>>>> 18ba9dcc
+    initializeOneModelParam(modelParams, "mineralNInit", &(params.minNInit), ctx.nitrogenCycle);
+    initializeOneModelParam(modelParams, "nVolatilization", &(params.nVolatilizationFrac), ctx.nitrogenCycle);
+    initializeOneModelParam(modelParams, "nLeachingFrac", &(params.nLeachingFrac), ctx.nitrogenCycle);
 
   // NOLINTEND
   // clang-format on
@@ -1602,12 +1598,7 @@
       climate->length;
 
   // Nitrogen Cycle
-<<<<<<< HEAD
-  // Added for MAGIC project
   envi.minN -= (fluxes.nVolatilization + fluxes.nLeaching) * climate->length;
-=======
-  envi.minN -= fluxes.nVolatilization * climate->length;
->>>>>>> 18ba9dcc
 }
 
 // !!! main runner function !!!
