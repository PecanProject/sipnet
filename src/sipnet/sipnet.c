/* SiPnET: Simplified PnET

   Author: Bill Sacks  wsacks@wisc.edu
   modified by...
   John Zobitz zobitz@augsburg.edu
   Dave Moore dmoore1@ucar.edu

   A simple box model of carbon cycling
   largely based on PnET
*/

#include <stdio.h>
#include <string.h>
#include <stdlib.h>
#include <math.h>

#include "common/context.h"
#include "common/exitCodes.h"
#include "common/logging.h"
#include "common/util.h"

#include "sipnet.h"
#include "events.h"
#include "outputItems.h"
#include "runmean.h"
#include "state.h"

#define C_WEIGHT 12.0  // molecular weight of carbon
// #define TEN_6 1000000.0  // for conversions from micro
#define TEN_9 1000000000.0  // for conversions from nano
#define SEC_PER_DAY 86400.0

// constants for tracking running mean of NPP:
#define MEAN_NPP_DAYS 5  // over how many days do we keep the running mean?
#define MEAN_NPP_MAX_ENTRIES (MEAN_NPP_DAYS * 50)  //
// assume that the most pts we can have is two per hour

// constants for tracking running mean of GPP:
#define MEAN_GPP_SOIL_DAYS 5  // over how many days do we keep the running mean?
#define MEAN_GPP_SOIL_MAX_ENTRIES (MEAN_GPP_SOIL_DAYS * 50)  //
// assume that the most pts we can have is one per hour

// some constants for water submodel:
#define LAMBDA 2501000.  // latent heat of vaporization (J/kg)
#define LAMBDA_S 2835000.  // latent heat of sublimation (J/kg)
#define RHO 1.3  // air density (kg/m^3)
#define CP 1005.  // specific heat of air (J/(kg K))
#define GAMMA 66.  // psychometric constant (Pa/K)
#define E_STAR_SNOW 0.6  //
/* approximate saturation vapor pressure at 0 degrees C (kPa)
   (we assume snow temperature is 0 degrees C or slightly lower) */

#define TINY 0.000001  // to avoid those nasty divide-by-zero errors

// end constant definitions

// Sections of code below are labeled as to the source paper and content
// (usually equation) that they represent. The following sources are used:
//
// [1] Braswell, Bobby H., William J. Sacks, Ernst Linder, and David S.
//     Schimel. 2005. Estimating Diurnal to Annual Ecosystem Parameters by
//     Synthesis of a Carbon Flux Model with Eddy Covariance Net Ecosystem
//     Exchange Observations. Global Change Biology 11 (2): 335–55.
//     https://doi.org/10.1111/j.1365-2486.2005.00897.x
// Braswell at al.'s original description of SIPNET
//
// [2] Sacks WJ, Schimel DS, Monson RK, Braswell BH. 2006. Model-data synthesis
//     of diurnal and seasonal CO2 fluxes at Niwot Ridge, Colorado. Global
//     Change Biology 12:240–259
//     https://doi.org/10.1111/j.1365-2486.2005.01059.x
// Sacks, et al. additions of evergreen leaf phenology, and more
// complex soil moisture model including a snowpack and litter layer
// (referred to as 'surface layer' in this publication)
//
// [3] Zobitz, J. M., D. J. P. Moore, W. J. Sacks, R. K. Monson, D. R.
//     Bowling, and D. S. Schimel. 2008. “Integration of Process-Based Soil
//     Respiration Models with Whole-Ecosystem CO2 Measurements.” Ecosystems
//     11 (2): 250–69. https://doi.org/10.1007/s10021-007-9120-1
// Zobitz, et al. additions of roots (also, soil multi-pool and soil
// quality models, which are not currently included in this SIPNET - but we
// now know the source if/when we want to reintroduce them)
//
// [4] Zobitz, J. M., et al(?)/publication unknown, currently
//     '/docs/soilSIPNET_draft.pdf' in the repo and appears to be Chapter 5 of
//     an unknown book
// Zobitz et al.: this appears to be a prior draft of [3] above, which
// includes the addition of microbes
//
// [5] LeBauer et al. (unpublished) "SIPNET 2: A lightweight, extensible model
//     for coupled C–N–H₂O–GHG dynamics in managed ecosystems"
// LeBauer et al.: addition of events and nitrogen cycle
//
// Note that Sacks, et al. (2007) is not referenced directly here, but is of
// interest in that it represents a use of the more complex soil moisture
// model from [2] above _without_ the litter layer.
// Other cites/notes:
// * [3] and [4] above are sources for the now-removed multi-pool/soil quality
//   modes, if we want to bring those back at some point
// * Zobitz, J.M., Moore, D.J.P., Quaife, T., Braswell, B.H., Bergeson, A.,
//   Anthony, J.A., Monson, R.K., 2014. Joint data assimilation of satellite
//   reflectance and net ecosystem exchange data constrains ecosystem carbon
//   fluxes at a high-elevation subalpine forest. Agric. For. Meteorol.
//   195–196, 73–88. https://doi.org/10.1016/j.agrformet.2014.04.011
//   - This paper details the now-removed MODIS and fAPAR tracking, if we want
//   to bring those back at some point

// more global variables:
// these are global to increase efficiency (avoid lots of parameter passing)

// running mean of NPP over some fixed time
// (stored in g C * m^-2 * day^-1)
static MeanTracker *meanNPP;
// running mean of GPP over some fixed time for linkages
// (stored in g C * m^-2 * day^-1)
static MeanTracker *meanGPP;

//
// Infrastructure and I/O functions
//

/*!
 * Read climate file into linked list
 *
 * Each line of the climate file represents one time step, with the following
 * format:
 *    year day time intervalLength tair tsoil par precip vpd vpdSoil vPress wspd
 soilWetness
 *
 * NOTE: there should be NO blank lines in the file.

 * @param climFile Name of climate file
 */
void readClimData(const char *climFile) {
  FILE *in;
  ClimateNode *curr, *next;
  int year, day;
  int lastYear = -1;
  double time, length;  // time in hours, length in days (or fraction of day)
  double tair, tsoil, par, precip, vpd, vpdSoil, vPress, wspd, soilWetness;

  double thisGdd;  // growing degree days of this time step
  double gdd = 0.0;  // growing degree days since the last Jan. 1

  int status;  // status of the read

  // for format check
  int firstLoc, dummyLoc, numFields;
  int expectedNumCols;
  int legacyFormat;
  char *firstLine = NULL;
  size_t lineCap = 0;
  const char *SEPARATORS = " \t\n\r";  // characters that can separate values in
                                       // parameter files

  in = openFile(climFile, "r");

  // Check format of first line to see if location is still specified (we will
  // ignore it if so)
  if (getline(&firstLine, &lineCap, in) == -1) {  // EOF
    logError("no climate data in %s\n", climFile);
    exit(EXIT_CODE_INPUT_FILE_ERROR);
  }

  numFields = countFields(firstLine, SEPARATORS);
  switch (numFields) {
    case NUM_CLIM_FILE_COLS:
      // Standard format
      expectedNumCols = NUM_CLIM_FILE_COLS;
      legacyFormat = 0;
      break;
    case NUM_CLIM_FILE_COLS_LEGACY:
      expectedNumCols = NUM_CLIM_FILE_COLS_LEGACY;
      legacyFormat = 1;
      logWarning("old climate file format detected (found %d cols); ignoring "
                 "location and soilWetness columns in %s\n",
                 numFields, climFile);
      break;
    default:
      // Unrecognized format
      logError("format unrecognized in climate file %s; %d columns found, "
               "expected %d or %d (legacy format)\n",
               climFile, numFields, NUM_CLIM_FILE_COLS,
               NUM_CLIM_FILE_COLS_LEGACY);
      exit(EXIT_CODE_INPUT_FILE_ERROR);
  }

  if (legacyFormat) {
    status = sscanf(firstLine,  // NOLINT
                    "%d %d %d %lf %lf %lf %lf %lf %lf %lf %lf %lf %lf %lf",
                    &firstLoc, &year, &day, &time, &length, &tair, &tsoil, &par,
                    &precip, &vpd, &vpdSoil, &vPress, &wspd, &soilWetness);
  } else {
    status = sscanf(firstLine,  // NOLINT
                    "%d %d %lf %lf %lf %lf %lf %lf %lf %lf %lf %lf", &year,
                    &day, &time, &length, &tair, &tsoil, &par, &precip, &vpd,
                    &vpdSoil, &vPress, &wspd);
  }
  free(firstLine);

  if (status != expectedNumCols) {
    logError("while reading climate file: bad data on first line\n");
    exit(EXIT_CODE_INPUT_FILE_ERROR);
  }

  firstClimate = (ClimateNode *)malloc(sizeof(ClimateNode));
  next = firstClimate;

  while (status != EOF) {
    // we have another day's climate
    curr = next;

    curr->year = year;
    curr->day = day;
    curr->time = time;

    if (length < 0) {  // parse as seconds
      length = length / -86400.;  // convert to days
    }
    curr->length = length;

    curr->tair = tair;
    curr->tsoil = tsoil;
    curr->par = par * (1.0 / length);
    // convert par from Einsteins * m^-2 to Einsteins * m^-2 * day^-1
    curr->precip = precip * 0.1;  // convert from mm to cm
    curr->vpd = vpd * 0.001;  // convert from Pa to kPa
    if (curr->vpd < TINY) {
      curr->vpd = TINY;  // avoid divide by zero
    }
    curr->vpdSoil = vpdSoil * 0.001;  // convert from Pa to kPa
    curr->vPress = vPress * 0.001;  // convert from Pa to kPa
    curr->wspd = wspd;
    if (curr->wspd < TINY) {
      curr->wspd = TINY;  // avoid divide by zero
    }

    if (ctx.gdd) {
      // :: from [1], growing degree day calculations to support described
      //    modification to leaf phenology on pg 350
      if (year != lastYear) {  // HAPPY NEW YEAR!
        gdd = 0;  // reset growing degree days
      }
      thisGdd = tair * length;
      if (thisGdd < 0) {  // can't have negative growing degree days
        thisGdd = 0;
      }
      gdd += thisGdd;
      curr->gdd = gdd;
    }

    lastYear = year;

    if (legacyFormat) {
      status =
          fscanf(in,  // NOLINT
                 "%d %d %d %lf %lf %lf %lf %lf %lf %lf %lf %lf %lf %lf",
                 &dummyLoc, &year, &day, &time, &length, &tair, &tsoil, &par,
                 &precip, &vpd, &vpdSoil, &vPress, &wspd, &soilWetness);
    } else {
      status = fscanf(in,  // NOLINT
                      "%d %d %lf %lf %lf %lf %lf %lf %lf %lf %lf %lf", &year,
                      &day, &time, &length, &tair, &tsoil, &par, &precip, &vpd,
                      &vpdSoil, &vPress, &wspd);
    }
    if (status != EOF) {
      if (status != expectedNumCols) {
        logError("while reading climate file: bad data near year %d day %d\n",
                 year, day);
        exit(EXIT_CODE_INPUT_FILE_ERROR);
      }
      // Check for older file with multiple locations - that's an error now
      if (legacyFormat && (dummyLoc != firstLoc)) {
        logError("while reading legacy climate file %s: multiple locations "
                 "not supported (locations found: %d and %d)\n",
                 climFile, firstLoc, dummyLoc);
        exit(EXIT_CODE_INPUT_FILE_ERROR);
      }

      // add a new climate node at end of linked list
      next = (ClimateNode *)malloc(sizeof(ClimateNode));
      curr->nextClim = next;
      // set this down here rather than at top of loop so head treated the
      // same as rest of list
    } else {  // status == EOF - no more records
      curr->nextClim = NULL;  // terminate this last linked list
    }
  }  // end while

  fclose(in);
}

/*!
 * Read initial model parameter values from param file
 *
 * Note that the last argument in the "initializeOneModelParam" function
 * indicates whether the given parameter is required:
 *   1 -> must be in param file
 *   0 -> optional
 *
 * @param modelParamsPtr ModelParams struct, will be alloc'd here
 * @param paramFile Name of parameter file
 */
void readParamData(ModelParams **modelParamsPtr, const char *paramFile) {
  FILE *paramF;
  ModelParams *modelParams;
  paramF = openFile(paramFile, "r");

  *modelParamsPtr = newModelParams(NUM_PARAMS);
  modelParams = *modelParamsPtr;  // to prevent lots of unnecessary dereferences

  // clang-format off
  // NOLINTBEGIN
  initializeOneModelParam(modelParams, "plantWoodInit", &(params.plantWoodInit), 1);
  initializeOneModelParam(modelParams, "laiInit", &(params.laiInit), 1);
  initializeOneModelParam(modelParams, "litterInit", &(params.litterInit), 1);
  initializeOneModelParam(modelParams, "soilInit", &(params.soilInit), 1);
  initializeOneModelParam(modelParams, "soilWFracInit", &(params.soilWFracInit), 1);
  initializeOneModelParam(modelParams, "snowInit", &(params.snowInit), 1);
  initializeOneModelParam(modelParams, "aMax", &(params.aMax), 1);
  initializeOneModelParam(modelParams, "aMaxFrac", &(params.aMaxFrac), 1);
  initializeOneModelParam(modelParams, "baseFolRespFrac", &(params.baseFolRespFrac), 1);

  initializeOneModelParam(modelParams, "psnTMin", &(params.psnTMin), 1);
  initializeOneModelParam(modelParams, "psnTOpt", &(params.psnTOpt), 1);
  initializeOneModelParam(modelParams, "vegRespQ10", &(params.vegRespQ10), 1);
  initializeOneModelParam(modelParams, "growthRespFrac", &(params.growthRespFrac), ctx.growthResp);
  initializeOneModelParam(modelParams, "frozenSoilFolREff", &(params.frozenSoilFolREff), 1);
  initializeOneModelParam(modelParams, "frozenSoilThreshold", &(params.frozenSoilThreshold), 1);
  initializeOneModelParam(modelParams, "dVpdSlope", &(params.dVpdSlope), 1);
  initializeOneModelParam(modelParams, "dVpdExp", &(params.dVpdExp), 1);
  initializeOneModelParam(modelParams, "halfSatPar", &(params.halfSatPar), 1);
  initializeOneModelParam(modelParams, "attenuation", &(params.attenuation), 1);

  initializeOneModelParam(modelParams, "leafOnDay", &(params.leafOnDay), !((ctx.gdd) || (ctx.soilPhenol)));
  initializeOneModelParam(modelParams, "gddLeafOn", &(params.gddLeafOn), ctx.gdd);
  initializeOneModelParam(modelParams, "soilTempLeafOn", &(params.soilTempLeafOn), ctx.soilPhenol);
  initializeOneModelParam(modelParams, "leafOffDay", &(params.leafOffDay), 1);
  initializeOneModelParam(modelParams, "leafGrowth", &(params.leafGrowth), 1);
  initializeOneModelParam(modelParams, "fracLeafFall", &(params.fracLeafFall), 1);
  initializeOneModelParam(modelParams, "leafAllocation", &(params.leafAllocation), 1);
  initializeOneModelParam(modelParams, "leafTurnoverRate", &(params.leafTurnoverRate), 1);
  initializeOneModelParam(modelParams, "baseVegResp", &(params.baseVegResp), 1);
  initializeOneModelParam(modelParams, "litterBreakdownRate", &(params.litterBreakdownRate), ctx.litterPool);

  initializeOneModelParam(modelParams, "fracLitterRespired", &(params.fracLitterRespired), ctx.litterPool);
  initializeOneModelParam(modelParams, "baseSoilResp", &(params.baseSoilResp), 1);
  initializeOneModelParam(modelParams, "soilRespQ10", &(params.soilRespQ10), 1);

  initializeOneModelParam(modelParams, "soilRespMoistEffect", &(params.soilRespMoistEffect), ctx.waterHResp);
  initializeOneModelParam(modelParams, "waterRemoveFrac", &(params.waterRemoveFrac), 1);
  initializeOneModelParam(modelParams, "frozenSoilEff", &(params.frozenSoilEff), 1);
  initializeOneModelParam(modelParams, "wueConst", &(params.wueConst), 1);
  initializeOneModelParam(modelParams, "soilWHC", &(params.soilWHC), 1);
  initializeOneModelParam(modelParams, "immedEvapFrac", &(params.immedEvapFrac), 1);
  initializeOneModelParam(modelParams, "fastFlowFrac", &(params.fastFlowFrac), 1);
  initializeOneModelParam(modelParams, "leafPoolDepth", &(params.leafPoolDepth), ctx.leafWater);

  initializeOneModelParam(modelParams, "snowMelt", &(params.snowMelt), ctx.snow);
  initializeOneModelParam(modelParams, "rdConst", &(params.rdConst), 1);
  initializeOneModelParam(modelParams, "rSoilConst1", &(params.rSoilConst1), 1);
  initializeOneModelParam(modelParams, "rSoilConst2", &(params.rSoilConst2), 1);
  initializeOneModelParam(modelParams, "leafCSpWt", &(params.leafCSpWt), 1);
  initializeOneModelParam(modelParams, "cFracLeaf", &(params.cFracLeaf), 1);
  initializeOneModelParam(modelParams, "woodTurnoverRate", &(params.woodTurnoverRate), 1);

  initializeOneModelParam(modelParams, "efficiency", &(params.efficiency), ctx.microbes);
  initializeOneModelParam(modelParams, "maxIngestionRate", &(params.maxIngestionRate), ctx.microbes);
  initializeOneModelParam(modelParams, "halfSatIngestion", &(params.halfSatIngestion), ctx.microbes);
  initializeOneModelParam(modelParams, "microbeInit", &(params.microbeInit), ctx.microbes);
  initializeOneModelParam(modelParams, "fineRootFrac", &(params.fineRootFrac), 1);
  initializeOneModelParam(modelParams, "coarseRootFrac", &(params.coarseRootFrac), 1);

  initializeOneModelParam(modelParams, "fineRootAllocation", &(params.fineRootAllocation), 1);
  initializeOneModelParam(modelParams, "woodAllocation", &(params.woodAllocation), 1);

  initializeOneModelParam(modelParams, "fineRootExudation", &(params.fineRootExudation), 1);
  initializeOneModelParam(modelParams, "coarseRootExudation", &(params.coarseRootExudation), 1);
  initializeOneModelParam(modelParams, "fineRootTurnoverRate", &(params.fineRootTurnoverRate), 1);
  initializeOneModelParam(modelParams, "coarseRootTurnoverRate", &(params.coarseRootTurnoverRate), 1);
  initializeOneModelParam(modelParams, "baseFineRootResp", &(params.baseFineRootResp), 1);
  initializeOneModelParam(modelParams, "baseCoarseRootResp", &(params.baseCoarseRootResp), 1);
  initializeOneModelParam(modelParams, "fineRootQ10", &(params.fineRootQ10), 1);
  initializeOneModelParam(modelParams, "coarseRootQ10", &(params.coarseRootQ10), 1);

  initializeOneModelParam(modelParams, "baseMicrobeResp", &(params.baseMicrobeResp), ctx.microbes);
  initializeOneModelParam(modelParams, "microbeQ10", &(params.microbeQ10), ctx.microbes);
  initializeOneModelParam(modelParams, "microbePulseEff", &(params.microbePulseEff), ctx.microbes);

  // Nitrogen cycle params from [5] LeBauer et al. (unpublished)
  initializeOneModelParam(modelParams, "mineralNInit", &(params.minNInit), ctx.nitrogenCycle);
  initializeOneModelParam(modelParams, "soilOrgNInit", &(params.soilOrgNInit), ctx.nitrogenCycle);
  initializeOneModelParam(modelParams, "litterOrgNInit", &(params.litterOrgNInit), ctx.nitrogenCycle);
  initializeOneModelParam(modelParams, "nVolatilizationFrac", &(params.nVolatilizationFrac), ctx.nitrogenCycle);
  initializeOneModelParam(modelParams, "nLeachingFrac", &(params.nLeachingFrac), ctx.nitrogenCycle);
<<<<<<< HEAD
  initializeOneModelParam(modelParams, "leafCNRatio", &(params.leafCNRatio), ctx.nitrogenCycle);
  initializeOneModelParam(modelParams, "woodCNRatio", &(params.woodCNRatio), ctx.nitrogenCycle);
  initializeOneModelParam(modelParams, "rootCNRatio", &(params.rootCNRatio), ctx.nitrogenCycle);
=======
>>>>>>> 2f472d59

  // NOLINTEND
  // clang-format on

  readModelParams(modelParams, paramF);

  fclose(paramF);
}

/*!
 * Print header row to output file
 *
 * @param out File pointer for output
 */
void outputHeader(FILE *out) {
  fprintf(out, "Notes: (PlantWoodC, PlantLeafC, Soil and Litter in g C/m^2; "
               "Water and Snow in cm; SoilWetness is fraction of WHC;\n");
<<<<<<< HEAD
  fprintf(out, "year day  time plantWoodC plantLeafC woodCreation     ");
  fprintf(out, "soil microbeC coarseRootC fineRootC   ");
  fprintf(out, "litter soilWater soilWetnessFrac     snow      ");
  fprintf(out, "npp      nee   cumNEE      gpp rAboveground    rSoil    "
               "rRoot       ra       rh     rtot evapotranspiration ");
  fprintf(out, "fluxestranspiration     minN  soilOrgN litterOrgN   n2oFlux "
               "nLeachFlux\n");
=======
  fprintf(out, "year day time plantWoodC plantLeafC woodCreation ");
  fprintf(out, "soil microbeC coarseRootC fineRootC ");
  fprintf(out, "litter soilWater soilWetnessFrac snow ");
  fprintf(out, "npp nee cumNEE gpp rAboveground rSoil rRoot ra rh rtot "
               "evapotranspiration fluxestranspiration minN soilOrgN "
               "litterOrgN n2oFlux nLeachFlux\n");
>>>>>>> 2f472d59
}

/*!
 * Print current state values to output file
 * @param out File pointer for output
 * @param year
 * @param day
 * @param time
 */
void outputState(FILE *out, int year, int day, double time) {

  fprintf(out, "%4d %3d %5.2f %10.2f %10.2f %12.2f ", year, day, time,
          envi.plantWoodC, envi.plantLeafC, trackers.woodCreation);
  fprintf(out, "%8.2f ", envi.soil);
  fprintf(out, "%8.2f ", envi.microbeC);
  fprintf(out, "%11.2f %9.2f", envi.coarseRootC, envi.fineRootC);
  fprintf(out, " %8.2f %9.2f %15.3f %8.2f ", envi.litter, envi.soilWater,
          trackers.soilWetnessFrac, envi.snow);
<<<<<<< HEAD
  fprintf(
      out,
      "%8.2f %8.2f %8.2f %8.2f %12.3f %8.3f %8.3f %8.3f %8.3f %8.3f %18.8f ",
      trackers.npp, trackers.nee, trackers.totNee, trackers.gpp,
      trackers.rAboveground, trackers.rSoil, trackers.rRoot, trackers.ra,
      trackers.rh, trackers.rtot, trackers.evapotranspiration);
  fprintf(out, "%19.4f %8.3f %9.4f %10.4f %9.6f %10.4f\n", fluxes.transpiration,
          envi.minN, envi.soilOrgN, envi.litterOrgN, fluxes.nVolatilization,
          fluxes.nLeaching);
=======
  fprintf(out,
          "%8.2f %8.2f %8.2f %8.2f %8.3f %8.3f %8.3f %8.3f %8.3f %8.3f %8.8f "
          "%8.4f %8.3f %8.4f %8.4f %8.6f %8.4f\n",
          trackers.npp, trackers.nee, trackers.totNee, trackers.gpp,
          trackers.rAboveground, trackers.rSoil, trackers.rRoot, trackers.ra,
          trackers.rh, trackers.rtot, trackers.evapotranspiration,
          fluxes.transpiration, envi.minN, envi.soilOrgN, envi.litterOrgN,
          fluxes.nVolatilization, fluxes.nLeaching);
>>>>>>> 2f472d59
}

// de-allocate space used for climate linked list
void freeClimateList() {
  ClimateNode *curr, *prev;

  curr = firstClimate;
  while (curr != NULL) {
    prev = curr;
    curr = curr->nextClim;
    free(prev);
  }
}

//
// Modeling functions
//

/*!
 * @brief Compute canopy light effect using Simpson's rule.
 *
 * Similar to light attenuation in PnET, first calculate light
 * intensity and then the light effect `lightEFF` for each layer.
 *
 * Integrating Light Effect over the canopy, from top to bottom, approximated
 * numerically using Simpson's method. Simpson's rule requires an odd number of
 * points, thus NUM_LAYERS must be EVEN because we loop from layer = 0 to layer
 * = NUM_LAYERS
 *
 * Simpson's rule approximates the integral as:
 *   (h/3) * (y(0) + 4y(1) + 2y(2) + 4y(3) + ... + 2y(n-2) + 4y(n-1) + y(n)),
 *   where h is the distance between each x value (here h = 1/NUM_LAYERS).
 *   We keep track of the running sum in cumLightEff.
 *
 * cumLai is 0 at the canopy top and equals total LAI at the bottom.
 *
 * Note: SIPNET is not a multi-layer model; this function derives a
 * canopy‐averaged light effect that is then used to calculate calculate GPP for
 * the whole canopy.
 *
 * @param[out] lightEff Canopy average light effect.
 * @param[in] lai Leaf area index (m^2 leaf/m^2 ground).
 * @param[in] par Incoming Photosynthetically Active Radiation (PAR).
 */
void calcLightEff(double *lightEff, double lai, double par) {

  // Information on the distribution of LAI with height is available
  // as of March 2007 ... contact Dr. Maggie Prater Maggie.Prater@colorado.edu

  // All of this modeling comes from [1]

  static const int NUM_LAYERS = 6;
  // believe it or not, 6 layers gives approximately the same result as 100
  // layers

  int layer;  // counter
  double cumLai;  // lai from this layer up
  double lightIntensity;
  double currLightEff = 0.0, cumLightEff;
  int coeff;  // current coefficient in Simpson's rule

  if (lai > 0 && par > 0) {  // must have at least some leaves and some light
    cumLightEff = 0.0;  // the running sum
    layer = 0;
    coeff = 1;

    while (layer <= NUM_LAYERS) {  // layer 0 means top layer
      // lai from this layer up, starting at top
      // :: from [1], description above eq (A11)
      cumLai = lai * ((double)layer / NUM_LAYERS);

      // par attenuated down to current layer
      // :: from [1], eq (A11)
      lightIntensity = par * exp(-1.0 * params.attenuation * cumLai);

      // between 0 and 1; when lightIntensity = halfSatPar, currLightEff = 1/2
      // :: from [1], eq (A12), modified as power of 2 instead of e (but
      // equivalent mathematically)
      currLightEff = (1 - pow(2, (-1.0 * lightIntensity / params.halfSatPar)));

      // CHANGE FROM [1]: instead of taking mean of the light effects at each
      // layer, we approximate the integral via simpson's rule, and then divide
      // by the number of layers
      cumLightEff += coeff * currLightEff;

      // now move to the next layer:
      layer++;
      coeff = 2 * (1 + layer % 2);  // coeff. goes 1, 4, 2, 4, ..., 2, 4, 2
    }
    // last value should have had a coefficient of 1, but actually had a
    // coefficient of 2, so subtract 1:
    cumLightEff -= currLightEff;
    *lightEff = cumLightEff / (3.0 * NUM_LAYERS);  // multiplying by (h/3) in
                                                   // Simpson's rule
  } else {  // no leaves or no light!
    *lightEff = 0;
  }
}

/*!
 * @brief Compute gross potential photosynthesis with restrictions and base
 * foliar resp
 *
 * Computes GPP_pot from [1], eq (A7); GPP reduced by effects of temperature,
 * vapor pressure deficit, and light. Also computes base foliar respiration here
 * for convenience, used later as part of foliar respiration computation.
 *
 * @param[out] potGrossPsn gross photosynthesis without water effect
 *                         (g C * m^-2 ground area * day^-1)
 * @param[out] baseFolResp base foliar respiration unmodified by temp, water,
 *                         etc. (g C * m^-2 ground area * day^-1)
 * @param[in] lai leaf area index (m^2 leaf * m^-2 ground area)
 * @param[in] tair air temperature (degrees Celsius)
 * @param[in] vpd vapor pressure deficit (kPa)
 * @param[in] par photosynthetically active radiation (Einsteins * m^-2 ground
 *                area * day^-1)
 */
void potPsn(double *potGrossPsn, double *baseFolResp, double lai, double tair,
            double vpd, double par) {
  // Calculation of potGrossPsn proceeds as described in [1], with minor
  // modifications as noted below.

  // Calculation of baseFolResp is used as part of [1], eq (A18), calculated
  // here for convenience (see vegResp() fur use of baseFolResp).

  // maximum possible gross respiration (nmol CO2 * g^-1 leaf * sec^-1)
  double grossAMax;
  // effect of temperature on photosynthesis (range: [0:1])
  double dTemp;
  // decrease in leaf gas exchange due to vapor pressure deficit
  double dVpd;
  // decrease in photosynthesis due to amt. of light absorbed
  double dLight;
  // base foliar respiration in nmol CO2 * g^-1 leaf * sec^-1
  double respPerGram;
  // convert from (nmol CO2 * g^-1 leaf * sec^-1) to
  // (g C * m^-2 ground area * day^-1)
  double conversion;

  // foliar respiration, unmodified by temp, etc.
  // :: from [1], eq (A5)
  respPerGram = params.baseFolRespFrac * params.aMax;
  // daily maximum gross photosynthetic rate
  // :: from [1], eq (A6)
  grossAMax = params.aMax * params.aMaxFrac + respPerGram;

  // Now to calculate reductions to the daily maximum - dTemp, dVpd, dLight
  // :: from [1], eq (A9)
  dTemp = (params.psnTMax - tair) * (tair - params.psnTMin) /
          pow((params.psnTMax - params.psnTMin) / 2.0, 2);
  dTemp = fmax(dTemp, 0.0);
  // :: from [1], eq (A10); modified to accept a variable exponent, [1] uses
  // dVpdExp = 2 [TAG:UNKNOWN_PROVENANCE] vpd exponent
  dVpd = 1.0 - params.dVpdSlope * pow(vpd, params.dVpdExp);
  dVpd = fmax(dVpd, 0.0);
  // dLight calculated as described in [1], see calcLightEff()
  calcLightEff(&dLight, lai, par);

  // :: from [1], unit conversion taking into account eq (A8)
  conversion = C_WEIGHT * (1.0 / TEN_9) *
               (params.leafCSpWt / params.cFracLeaf) * lai *
               SEC_PER_DAY;  // to convert units
  // :: from [1], eq (A7)
  *potGrossPsn = grossAMax * dTemp * dVpd * dLight * conversion;

  // do foliar resp. even if no photosynthesis in this time step
  // :: from [1] in part, used in eq (A18) later
  *baseFolResp = respPerGram * conversion;
}

// calculate transpiration (cm H20 * day^-1)
// and dWater (factor between 0 and 1)
/*!
 * @brief Calculate Dwater and transpiration
 *
 * @param[out] trans transpiration (cm H20 * day^-1)
 * @param[out] dWater reduction in photosynthesis due to soil dryness (unitless,
 * [0:1])
 * @param[in] potGrossPsn potential photosynthesis before including dWater (g C
 * * m^-2 ground area * day^-1)
 * @param[in] vpd vapor pressure deficit (kPa)
 * @param[in] soilWater current water in soil (g C * m^-2 ground area)
 */
void moisture(double *trans, double *dWater, double potGrossPsn, double vpd,
              double soilWater) {
  // potential transpiration in the absense of plant water stress
  // (cm H20 * day^-1)
  double potTrans;
  // amount of water available for photosynthesis
  double removableWater;
  // water use efficiency, in mg CO2 fixed * g^-1 H20 transpired
  double wue;

  if (potGrossPsn < TINY) {  // avoid divide by 0
    *trans = 0.0;  // no photosynthesis -> no transpiration
    *dWater = 1;  // dWater doesn't matter, since we don't have any
                  // photosynthesis
  } else {
    // :: from [1], eq (A13)
    wue = params.wueConst / vpd;

    // 1000 converts g to mg; 44/12 converts g C to g CO2, 1/10000 converts m^2
    // to cm^2
    // :: from [1], eq (A14) plus unit conversion as described there
    potTrans = potGrossPsn / wue * 1000.0 * (44.0 / 12.0) * (1.0 / 10000.0);

    // :: from [1], discussion below eq (A14)
    removableWater = soilWater * params.waterRemoveFrac;

    // :: from [2], snowpack modification
    if (climate->tsoil < params.frozenSoilThreshold) {
      // frozen soil - less or no water available
      // frozen soil effect: fraction of water available if soil is frozen
      // (assume amount of water available in frozen soil scales linearly
      // with amount of water available in thawed soil)
      removableWater *= params.frozenSoilEff;
    }

    // :: from [1], eq (A15)
    *trans = fmin(removableWater, potTrans);

    // :: from [1], eq (A16)
    *dWater = *trans / potTrans;
  }
}

// have we passed the growing season-start leaf growth trigger this year?
// 0 = no, 1 = yes
// note: there may be some fluctuations in this signal for some methods of
// determining growing season start (e.g. for soil temp-based leaf growth)
int pastLeafGrowth(void) {
  if (ctx.gdd) {
    // :: from [1], description on pg 350
    // null pointer dereference warning suppressed on the next line
    return (climate->gdd >= params.gddLeafOn);  // NOLINT
  } else if (ctx.soilPhenol) {
    // [TAG:UNKNOWN_PROVENANCE] soil phenol functionality
    return (climate->tsoil >= params.soilTempLeafOn);  // soil temperature
                                                       // threshold
  } else {
    // :: from [1]
    double currTime = (double)climate->day + climate->time / 24.0;
    return (currTime >= params.leafOnDay);  // turn-on day
  }
}

// have we passed the growing season-end leaf fall trigger this year?
// 0 = no, 1 = yes
int pastLeafFall(void) {
  // :: from [1]
  return ((climate->day + climate->time / 24.0) >=
          params.leafOffDay);  // turn-off
                               // day
}

/*!
 * Calculate leaf creation and leaf litter fluxes
 *
 * Leaf creation is a fraction of recent mean npp, plus some constant amount
 * at start of growing season. Leaf litter is a constant rate, plus some
 * additional fraction of leaves at end of growing season.
 *
 * Mechanics of growing season boundary effects are from [1], modified to be a
 * fraction of total leaves growing/falling to allow for continual growth and
 * litter as described in [2], Appendix: Model Description. Calculation of
 * leafCreation is not from [1] (source TBD).
 *
 * @param[out] leafCreation (g C/m^2 ground/day)
 * @param[out] leafLitter (g C/m^2 ground/day)
 * @param[in] plantLeafC (g C/m^2 ground area)
 */
void calcLeafFluxes(double *leafCreation, double *leafLitter,
                    double plantLeafC) {
  // [TAG:UNKNOWN_PROVENANCE] leaf phenology combination
  // This function's exact source is still unknown, but is likely a combo of:
  // [1]: growing season boundary effects, but modified to be partial growth
  // and fall, instead of binary
  // [2]: leaf creation relationship with NPP

  double npp;  // temporal mean of recent npp (g C * m^-2 ground * day^-1)

  npp = getMeanTrackerMean(meanNPP);
  // first determine the fluxes that happen at every time step, not just start &
  // end of growing season:
  if (npp > 0) {
    // a fraction of NPP is allocated to leaf growth
    *leafCreation = npp * params.leafAllocation;
  } else {
    // net loss of C in this time step - no C left for growth
    *leafCreation = 0;
  }
  // a constant fraction of leaves fall in each time step
  *leafLitter = plantLeafC * params.leafTurnoverRate;

  // now add additional fluxes at start/end of growing season:

  // first check for new year; if new year, reset trackers (since we haven't
  // done leaf growth or fall yet in this new year):
  if (climate->year > phenologyTrackers.lastYear) {  // HAPPY NEW YEAR!
    phenologyTrackers.didLeafGrowth = 0;
    phenologyTrackers.didLeafFall = 0;
    phenologyTrackers.lastYear = climate->year;
  }

  // check for start of growing season:
  if (!phenologyTrackers.didLeafGrowth && pastLeafGrowth()) {
    // we just reached the start of the growing season
    *leafCreation += (params.leafGrowth / climate->length);
    phenologyTrackers.didLeafGrowth = 1;
  }

  // check for end of growing season:
  if (!phenologyTrackers.didLeafFall && pastLeafFall()) {
    // we just reached the end of the growing season
    *leafLitter += (plantLeafC * params.fracLeafFall) / climate->length;
    phenologyTrackers.didLeafFall = 1;
  }
}

// following 4 functions are for complex water sub-model

// calculate total rain and snowfall (cm water equiv./day)
// also, immediate evaporation (from interception) (cm/day)
void calcPrecip(double *rain, double *snowFall, double *immedEvap, double lai) {
  // below freezing -> precip falls as snow
  if (climate->tair <= 0) {
    *snowFall = climate->precip / climate->length;
    *rain = 0;
  }

  // above freezing -> precip falls as rain
  else {
    *snowFall = 0;
    *rain = climate->precip / climate->length;
  }

  /* Immediate evaporation is a sum of evaporation from canopy interception
     and evaporation from pools on the ground
     Higher LAI will mean more canopy evap. but less evap. from pools on the
     ground. For now we'll assume that these two effects cancel, and immediate
     evap. is a constant fraction Note that we don't evaporate snow here (we'll
     let sublimation take care of that)
  */

  if (ctx.leafWater) {
    double maxLeafPool;

    // calculate current leaf pool size depending on lai
    maxLeafPool = lai * params.leafPoolDepth;
    *immedEvap = (*rain) * params.immedEvapFrac;

    // don't evaporate more than pool size, excess water will go to the soil
    if (*immedEvap > maxLeafPool)
      *immedEvap = maxLeafPool;
  } else {
    *immedEvap = (*rain) * params.immedEvapFrac;
  }
}

// snowpack dynamics:
// calculate snow melt (cm water equiv./day) & sublimation (cm water equiv./day)
// ensure we don't overdrain the snowpack (so that it becomes negative)
// snowFall in cm/day
void snowPack(double *snowMelt, double *sublimation, double snowFall) {
  // conversion factor for sublimation
  static const double CONVERSION = (RHO * CP) / GAMMA * (1. / LAMBDA_S) *
                                   1000. * 1000. * (1. / 10000) * SEC_PER_DAY;
  // 1000 converts kg to g, 1000 converts kPa to Pa, 1/10000 converts m^2 to
  // cm^2

  double rd;  // aerodynamic resistance between ground and canopy air space
              // (sec/m)
  double snowRemaining;  // to make sure we don't get rid of more than there is

  // if no snow, set fluxes to 0
  if (envi.snow <= 0) {
    *snowMelt = 0;
    *sublimation = 0;
  }

  // else: there is snow
  else {
    // first calculate sublimation, then snow melt
    // (if there's not enough snow to do both, priority given to sublimation)
    rd = (params.rdConst) / (climate->wspd);  // aerodynamic resistance (sec/m)
    *sublimation = CONVERSION * (E_STAR_SNOW - climate->vPress) / rd;

    snowRemaining = envi.snow + (snowFall * climate->length);

    // remove to allow sublimation of a negative amount of snow
    // right now we can't sublime a negative amount of snow
    if (*sublimation < 0) {
      *sublimation = 0;
    }

    // make sure we don't sublime more than there is to sublime:
    if (snowRemaining - (*sublimation * climate->length) < 0) {
      *sublimation = snowRemaining / climate->length;
      snowRemaining = 0;
    }

    else {
      snowRemaining -= (*sublimation * climate->length);
    }

    // below freezing: no snow melt
    if (climate->tair <= 0) {
      *snowMelt = 0;
    }

    // above freezing: melt snow
    else {
      *snowMelt = params.snowMelt * climate->tair;  // snow melt proportional to
                                                    // temp.

      // make sure we don't melt more than there is to melt:
      if (snowRemaining - (*snowMelt * climate->length) < 0) {
        *snowMelt = snowRemaining / climate->length;
      }
    }  // end else above freezing
  }  // end else there is snow
}  // end snowPack

/*!
 *  Calculate fastFlow, evaporation, and drainage from soil
 *
 *  Note: irrigation moisture additions are calculated after this function is
 *  called, so any such additions will affect the NEXT climate step
 *  calculations.
 *
 * @param[out] fastFlow water that immediately goes to drainage (cm/day)
 * @param[out] evaporation water that evaporates fro msoil layer (cm/day)
 * @param[out] drainage water that drains from the soil (cm/day)
 * @param[in] water current water in soil layer
 * @param[in] netRain rain available to enter soil (cm/day)
 * @param[in] snowMelt water available from snow (cm equiv/day)
 * @param[in] trans water leaving via transpiration
 */
void calcSoilWaterFluxes(double *fastFlow, double *evaporation,
                         double *drainage, double water, double netRain,
                         double snowMelt, double trans) {
  // conversion factor for evaporation
  // 1000 converts kg to g, 1000 converts kPa to Pa, 1/10000 converts m^2 to
  // cm^2
  static const double CONVERSION = (RHO * CP) / GAMMA * (1. / LAMBDA) * 1000. *
                                   1000. * (1. / 10000) * SEC_PER_DAY;
  // keep running total of water remaining, in cm to make sure we don't
  // evaporate or drain too much, and so we can drain any overflow
  double waterRemaining;
  // keep track of net water into soil, in cm/day
  double netIn;
  // aerodynamic resistance between ground and canopy air space (sec/m)
  double rd;
  // bare soil surface resistance (sec/m)
  double rsoil;

  netIn = netRain + snowMelt;

  // fast flow: fraction that goes directly to drainage
  *fastFlow = netIn * params.fastFlowFrac;
  netIn -= *fastFlow;

  // calculate evaporation:
  // first calculate how much water is left to evaporate (used later)
  waterRemaining = water + netIn * climate->length - trans * climate->length;

  // if there's a snow pack, don't evaporate from soil:
  if (envi.snow > 0) {
    *evaporation = 0;
  }

  // else no snow pack:
  else {
    double waterFrac = water / params.soilWHC;
    rsoil = exp(params.rSoilConst1 - params.rSoilConst2 * (waterFrac));
    rd = (params.rdConst) / (climate->wspd);  // aerodynamic resistance (sec/m)
    *evaporation = CONVERSION * climate->vpdSoil / (rd + rsoil);
    // by using vpd we assume that relative humidity of soil pore space is 1
    // (when this isn't true, there won't be much water evaporated anyway)

    // remove to allow negative evaporation (i.e. condensation):
    if (*evaporation < 0) {
      *evaporation = 0;
    }

    // make sure we don't evaporate more than we have:
    if (waterRemaining - (*evaporation * climate->length) < TINY) {
      // leave a tiny little bit, to avoid negative water due to round-off
      // errors
      *evaporation = (waterRemaining - TINY) / climate->length;
      waterRemaining = 0;
    } else {
      waterRemaining -= (*evaporation * climate->length);
    }
  }

  // drain any water that remains beyond water holding capacity:
  if (waterRemaining > params.soilWHC) {
    *drainage = (waterRemaining - params.soilWHC) / (climate->length);
  } else {
    *drainage = 0;
  }
}

// calculate GROSS photosynthesis (g C * m^-2 * day^-1)
void getGpp(double *gpp, double potGrossPsn, double dWater) {
  // :: from [1], eq (A17)
  *gpp = potGrossPsn * dWater;
}

/*!
 * @brief Calculate foliar respiration and wood maintenance resp
 *
 * Does NOT explicitly calculate growth respiration; growth resp included in
 * wood maintenance resp.
 *
 * @param[out] folResp foliar respiration (g C * m^-2 ground area * day^-1)
 * @param[out] woodResp wood maintenance respiration (g C * m^-2 ground area *
 * day^-1)
 * @param[in] baseFolResp base foliar respiration (g C * m^-2 ground area *
 * day^-1)
 */
void vegResp(double *folResp, double *woodResp, double baseFolResp) {
  // Respiration model according to [1]

  // :: from [1], eq (A18)
  *folResp = baseFolResp *
             pow(params.vegRespQ10, (climate->tair - params.psnTOpt) / 10.0);

  // :: from [2], snowpack addition
  if (climate->tsoil < params.frozenSoilThreshold) {
    // allows foliar resp. to be shutdown by a given fraction in winter
    *folResp *= params.frozenSoilFolREff;
  }
  // end snowpack addition

  // :: from [1], eq (A19)
  *woodResp = params.baseVegResp * envi.plantWoodC *
              pow(params.vegRespQ10, climate->tair / 10.0);
}

// calculate foliar respiration and wood maint. resp, both in g C * m^-2 ground
// area * day^-1 does *not* explicitly model growth resp. (includes it in maint.
// resp)
void calcRootResp(double *rootResp, double respQ10, double baseRate,
                  double poolSize) {
  // :: from [3], root model description (eq (1) with root params)
  *rootResp = baseRate * poolSize * pow(respQ10, climate->tsoil / 10.0);
}

// a second veg. resp. method:
// calculate foliar resp., wood maint. resp. and growth resp., all in g C * m^-2
// ground area * day^-1 growth resp. modeled in a very simple way
// This is in addition to [1], source not yet determined (controlled by
// ctx.growthResp)
void vegResp2(double *folResp, double *woodResp, double *growthResp,
              double baseFolResp) {
  // [TAG:UNKNOWN_PROVENANCE] growthResp
  *folResp = baseFolResp *
             pow(params.vegRespQ10, (climate->tair - params.psnTOpt) / 10.0);
  if (climate->tsoil < params.frozenSoilThreshold) {
    *folResp *= params.frozenSoilFolREff;  // allows foliar resp. to be shutdown
                                           // by a given fraction in winter
  }
  *woodResp = params.baseVegResp * envi.plantWoodC *
              pow(params.vegRespQ10, climate->tair / 10.0);

  // Rg is a fraction of the recent mean NPP
  *growthResp = params.growthRespFrac * getMeanTrackerMean(meanNPP);

  if (*growthResp < 0) {
    *growthResp = 0;
  }
}

/////////////////

// ensure that all the allocation to wood + leaves + fine roots < 1,
// and calculate coarse root allocation
void ensureAllocation(void) {
  // :: from [3], root model description
  params.coarseRootAllocation = 1 - params.leafAllocation -
                                params.woodAllocation -
                                params.fineRootAllocation;

  if ((params.leafAllocation >= 1.0) || (params.woodAllocation >= 1.0) ||
      (params.fineRootAllocation >= 1.0) || (params.coarseRootAllocation < 0)) {
    printf("ERROR: NPP allocation params must be less than one individually "
           "and add to less than one\n");
    exit(EXIT_CODE_BAD_PARAMETER_VALUE);
  }
}

/*!
 *  Calculate moisture effect on soil respiration
 *
 *  Depends on soil temperature and whether waterHResp is on.
 *
 * @param water current soil water
 * @param whc water holding capacity
 * @return moisture effect as a fraction between 0 and 1
 */
double calcMoistEffect(double water, double whc) {
  double moistEffect;

  if ((!ctx.waterHResp) || (climate->tsoil < 0)) {
    // if not waterHResp, soil moisture does not affect heterotrophic
    // respiration; else:
    // :: from [2], snowpack addition
    moistEffect = 1.0;  // Ignore moisture effects in frozen soils
  } else {
    // :: from [1], first part of eq (A20), with added exponent
    // Original formulation from [1], based on PnET is:
    //   moistEffect = water / whc
    // which matches here with params.soilRespMoistEffect=1 (the default
    // value)
    //
    // [TAG:UNKNOWN_PROVENANCE] soilRespMoistEffect
    // Note: older versions of sipnet note this as "using PnET formulation",
    // but we have been unable to verify that the exponent comes from PnET
    moistEffect = pow((water / whc), params.soilRespMoistEffect);
  }

  return moistEffect;
}

/**
 *
 */
double calcTempEffect(double tsoil) {
  // :: from [1], D_temp calc as part of eq (A20)
  return pow(params.soilRespQ10, tsoil / 10);
}

/*!
 * Calculate the rSoil flux when microbes is off
 *
 * @param tsoil
 * @param water
 * @param whc
 */
void calcSoilMaintRespiration(double tsoil, double water, double whc) {

  // TBD We seem to be conflating maintResp and rSoil in the non-microbe
  // case, need to dig in. With that said...

  if (!ctx.microbes) {
    double moistEffect = calcMoistEffect(water, whc);

    // :: from [1], remainder of eq (A20)
    // See calcMoistEffect() for first part of eq (A20) calculation
    double tempEffect = calcTempEffect(tsoil);

    // Effects of tillage, if any
    double tillageEffect = 1 + eventTrackers.d_till_mod;

    // Put it all together!
    fluxes.maintRespiration = envi.soil * params.baseSoilResp * moistEffect *
                              tempEffect * tillageEffect;

    // With no microbes, rSoil flux is just the maintenance respiration
    fluxes.rSoil = fluxes.maintRespiration;
  }
  // else fluxes.rSoil = 0.0?
}

/*!
 * Calculates fluxes used when modeling microbes
 */
void calcMicrobeFluxes(double tsoil, double water, double whc,
                       double rootExudate) {
  if (ctx.microbes) {
    double baseRate;
    double tempEffect;
    double moistEffect = calcMoistEffect(water, whc);

    // :: from [4], part of eqs (5.9) and (5.10)
    //    Calculates mu_max * C_B * g(C_S), to be used to calculate both
    //    eqs (5.9) and (5.10) in updatePoolsForSoil()

    // :: mu_max * g(C_S)
    baseRate = params.maxIngestionRate * envi.soil /
               (params.halfSatIngestion + envi.soil);

    // Flux that microbes remove from soil  (mg C g soil day)
    // Some is ingested, rest used for growth in updatePoolsForSoil()
    // :: above * C_B
    fluxes.microbeIngestion = baseRate * envi.microbeC;

    // fluxes that get added to microbe pool
    // :: from [4], eq (5.11) first line
    fluxes.soilPulse = params.microbePulseEff * (rootExudate);

    // respiration is determined by microbe biomass
    // :: from [4], eq (5.12) with addition of moisture effect
    // [TAG:UNKNOWN_PROVENANCE]  moistEffect
    tempEffect = params.baseMicrobeResp * pow(params.microbeQ10, tsoil / 10);
    fluxes.maintRespiration = envi.microbeC * moistEffect * tempEffect;

  } else {
    fluxes.microbeIngestion = 0.0;
    fluxes.soilPulse = 0.0;
    // fluxes.maintRespiration is otherwise set, do not set to zero here
  }
}

void calcLitterFluxes() {
  if (ctx.litterPool) {
    double tempEffect = calcTempEffect(climate->tsoil);
    double moistEffect = calcMoistEffect(envi.soilWater, params.soilWHC);
    // total litter breakdown (i.e. litterToSoil + rLitter) (g C/m^2 ground/day)
    double litterBreakdown =
        envi.litter * params.litterBreakdownRate * tempEffect * moistEffect;

    fluxes.rLitter = litterBreakdown * params.fracLitterRespired;
    fluxes.litterToSoil = litterBreakdown * (1.0 - params.fracLitterRespired);
  } else {
    // litterBreakdown = 0;
    fluxes.rLitter = 0;
    fluxes.litterToSoil = 0;
  }
}

/*!
 * Calculate root and wood creation and loss
 *
 * @return total root exudate for use with microbe model
 */
double calcRootAndWoodFluxes(void) {
  double coarseExudate, fineExudate;  // exudates in and out of soil
  double npp, gppSoil;  // running means of our tracker variables

  npp = getMeanTrackerMean(meanNPP);
  gppSoil = getMeanTrackerMean(meanGPP);
  if (npp > 0) {
    // :: from [3], root model description and eq (3)
    fluxes.coarseRootCreation = params.coarseRootAllocation * npp;
    fluxes.fineRootCreation = params.fineRootAllocation * npp;
    fluxes.woodCreation = params.woodAllocation * npp;
  } else {
    fluxes.coarseRootCreation = 0;
    fluxes.fineRootCreation = 0;
    fluxes.woodCreation = 0;
  }

  if ((gppSoil > 0) & (envi.fineRootC > 0)) {
    // :: from [3], eq (5)
    coarseExudate = params.coarseRootExudation * gppSoil;
    fineExudate = params.fineRootExudation * gppSoil;
  } else {
    fineExudate = 0;
    coarseExudate = 0;
  }

  // :: from [3], roots model descriptions and [4] eq (5.11)
  fluxes.coarseRootLoss = (1 - params.microbePulseEff) * coarseExudate +
                          params.coarseRootTurnoverRate * envi.coarseRootC;
  fluxes.fineRootLoss = (1 - params.microbePulseEff) * fineExudate +
                        params.fineRootTurnoverRate * envi.fineRootC;

  // Wood litter, in g C * m^-2 ground area * day^-1
  // turnover rate is fraction lost per day
  fluxes.woodLitter = envi.plantWoodC * params.woodTurnoverRate;

  // :: from [3], root model description
  calcRootResp(&fluxes.rCoarseRoot, params.coarseRootQ10,
               params.baseCoarseRootResp, envi.coarseRootC);
  calcRootResp(&fluxes.rFineRoot, params.fineRootQ10, params.baseFineRootResp,
               envi.fineRootC);

  return fineExudate + coarseExudate;
}

/*!
 * Calculate mineral N volatilization flux
 */
void calcNVolatilizationFlux() {
  // flux = k_vol * nMin * Dtemp * Dwater
  // Note k_vol is in units of day^-1, so we do not need to divide
  // by climate length to make this a flux
  double d_temp = calcTempEffect(climate->tsoil);
  double d_water = calcMoistEffect(envi.soilWater, params.soilWHC);

  fluxes.nVolatilization =
      params.nVolatilizationFrac * envi.minN * d_temp * d_water;
}

/*!
 * Calculate mineral N leaching flux
 */
void calcNLeachingFlux() {
  double phi;
  // phi is (drainage / soilWHC) between 0 and 1
  if ((fluxes.drainage / params.soilWHC) < 1) {
    phi = fluxes.drainage / params.soilWHC;
  } else {
    phi = 1;
  }
  // flux = nMin * phi * leaching fraction, g N * m^-2 * day^-1
  fluxes.nLeaching = envi.minN * phi * params.nLeachingFrac;
}

/**
 * Calculate organic nitrogen fluxes
 */
void calcOrgNFluxes() {
  double litterCN, soilCN;
  // for both litter and soil, mineralization is calculated as heterotrophic
  // respiration divided by the C:N ratio of that pool.

  // litter
  // The litter org N flux is determined by the carbon fluxes from wood and leaf
  // litter, and N loss due to mineralization. N added via fertilization
  // is handled elsewhere.
  litterCN = envi.litter / envi.litterOrgN;
  fluxes.nOrgLitter = fluxes.leafLitter / params.leafCNRatio +
                      fluxes.woodLitter / params.woodCNRatio -
                      fluxes.rLitter / litterCN;

  // soil
  // The soil org N flux is determined by the carbon flux from the litter pool,
  // carbon fluxes from roots, and N loss due to mineralization
  // (Note: woodCNRatio is used for coarse roots)
  soilCN = envi.soil / envi.soilOrgN;
  fluxes.nOrgSoil = (fluxes.litterToSoil - fluxes.rSoil) / soilCN +
                    fluxes.fineRootLoss / params.rootCNRatio +
                    fluxes.coarseRootLoss / params.woodCNRatio;
}

/*!
 * Calculate flux terms for sipnet as part of main model flow
 *
 * All fluxes should be calculated before state variables are updated.
 */
void calculateFluxes(void) {
  // base foliar respiration, calc'd as part of potential photosynthesis
  double baseFolResp;
  // potential photosynthesis, without water stress
  double potGrossPsn;
  // reduction in photosynthesis due to soil dryness
  double dWater;
  // m^2 leaf/m^2 ground (calculated from plantLeafC)
  double lai;
  // maintenance respiration terms (g C * m^-2 ground area * day^-1)
  double folResp, woodResp;
  // Growth respiration, if splitting growth and maintenance
  // (g C * m^-2 ground area * day^-1)
  double growthResp;
  // net rain, equal to (rain - immedEvap) (cm/day)
  double netRain;

  // Psn, moisture and water fluxes
  lai = envi.plantLeafC / params.leafCSpWt;  // current lai

  potPsn(&potGrossPsn, &baseFolResp, lai, climate->tair, climate->vpd,
         climate->par);
  moisture(&(fluxes.transpiration), &dWater, potGrossPsn, climate->vpd,
           envi.soilWater);
  calcPrecip(&(fluxes.rain), &(fluxes.snowFall), &(fluxes.immedEvap), lai);
  netRain = fluxes.rain - fluxes.immedEvap;
  snowPack(&(fluxes.snowMelt), &(fluxes.sublimation), fluxes.snowFall);
  calcSoilWaterFluxes(&(fluxes.fastFlow), &(fluxes.evaporation),
                      &(fluxes.drainage), envi.soilWater, netRain,
                      fluxes.snowMelt, fluxes.transpiration);
  getGpp(&(fluxes.photosynthesis), potGrossPsn, dWater);

  // Vegetation respiration
  if (ctx.growthResp) {
    vegResp2(&folResp, &woodResp, &growthResp, baseFolResp);
    fluxes.rVeg = folResp + woodResp + growthResp;
  } else {
    vegResp(&folResp, &woodResp, baseFolResp);
    fluxes.rVeg = folResp + woodResp;
  }

  // Leaf creation and litter
  calcLeafFluxes(&(fluxes.leafCreation), &(fluxes.leafLitter), envi.plantLeafC);

  // Litter pool, if LITTER is on
  calcLitterFluxes();

  // Roots and microbes
  double rootExudate = calcRootAndWoodFluxes();

  // Microbes
  if (ctx.microbes) {
    calcMicrobeFluxes(climate->tsoil, envi.soilWater, params.soilWHC,
                      rootExudate);
  } else {
    calcSoilMaintRespiration(climate->tsoil, envi.soilWater, params.soilWHC);
  }

  // Nitrogen cycle
  //
  // Many of the nitrogen fluxes depend on carbon flux calculations, so make
  // sure this stays at the bottom of this function (or after the carbon calcs,
  // at least).
  if (ctx.nitrogenCycle) {
    calcNVolatilizationFlux();
    calcNLeachingFlux();
    calcOrgNFluxes();
  }
}

// !!! functions for updating tracker variables !!!

// initialize trackers at start of simulation:
void initTrackers(void) {
  trackers.gpp = 0.0;
  trackers.rtot = 0.0;
  trackers.ra = 0.0;
  trackers.rh = 0.0;
  trackers.npp = 0.0;
  trackers.nee = 0.0;
  trackers.yearlyGpp = 0.0;
  trackers.yearlyRtot = 0.0;
  trackers.yearlyRa = 0.0;
  trackers.yearlyRh = 0.0;
  trackers.yearlyNpp = 0.0;
  trackers.yearlyNee = 0.0;
  trackers.totGpp = 0.0;
  trackers.totRtot = 0.0;
  trackers.totRa = 0.0;
  trackers.totRh = 0.0;
  trackers.totNpp = 0.0;
  trackers.totNee = 0.0;
  trackers.evapotranspiration = 0.0;
  trackers.soilWetnessFrac = envi.soilWater / params.soilWHC;
  trackers.rSoil = 0.0;
  trackers.woodCreation = 0.0;

  trackers.rRoot = 0.0;

  trackers.rAboveground = 0.0;

  trackers.yearlyLitter = 0.0;
}

// If var < minVal, then set var = 0
// Note that if minVal = 0, then this will (as suggested) ensure that var >= 0
//  If minVal > 0, then minVal can be thought of as some epsilon value, below
//  which var is treated as 0
void ensureNonNegative(double *var, double minVal) {
  if (*var < minVal) {
    *var = 0.;
  }
}

// Make sure all environment variables are positive after updating them:
// Note: For some variables, there are checks elsewhere in the code to ensure
// that fluxes don't make stocks go negative
//  However, the stocks could still go slightly negative due to rounding errors
// For other variables, there are NOT currently (as of 7-16-06) checks to make
// sure out-fluxes aren't too large
//  In these cases, this function should be thought of as a last-resort check -
//  ideally, the fluxes would be modified so that they did not make the stocks
//  negative (otherwise the fluxes could be inconsistent with the changes in the
//  stocks)
void ensureNonNegativeStocks(void) {

  ensureNonNegative(&(envi.plantWoodC), 0);
  ensureNonNegative(&(envi.plantLeafC), 0);

  if (ctx.litterPool) {
    ensureNonNegative(&(envi.litter), 0);
  }

  ensureNonNegative(&(envi.soil), 0);
  ensureNonNegative(&(envi.coarseRootC), 0);
  ensureNonNegative(&(envi.fineRootC), 0);
  ensureNonNegative(&(envi.microbeC), 0);
  ensureNonNegative(&(envi.soilWater), 0);

  /* In the case of snow, the model has very different behavior for a snow pack
     of 0 vs. a snow pack of slightly greater than 0 (e.g. no soil evaporation
     if snow > 0). Thus, to avoid large errors due to small rounding errors,
     we'll set snow = 0 any time it falls below TINY, the assumption being that
     if snow < TINY, then it was really supposed to be 0, but isn't because of
     rounding errors.*/
  ensureNonNegative(&(envi.snow), TINY);

  // Nitrogen cycle stocks
  ensureNonNegative(&(envi.minN), 0);
  ensureNonNegative(&(envi.soilOrgN), 0);
  ensureNonNegative(&(envi.litterOrgN), 0);
}

// update trackers at each time step
// oldSoilWater is how much soil water there was at the beginning of the time
// step (cm)
void updateTrackers(double oldSoilWater) {
  static int lastYear = -1;  // what was the year of the last step?

  if (climate->year != lastYear) {  // new year: reset yearly trackers
    trackers.yearlyGpp = 0.0;
    trackers.yearlyRtot = 0.0;
    trackers.yearlyRa = 0.0;
    trackers.yearlyRh = 0.0;
    trackers.yearlyNpp = 0.0;
    trackers.yearlyNee = 0.0;

    lastYear = climate->year;
  }

  trackers.gpp = fluxes.photosynthesis * climate->length;

  // everything that is microbial
  trackers.rh = (fluxes.rLitter + fluxes.rSoil) * climate->length;

  // This is wood plus leaf respiration
  trackers.rAboveground = (fluxes.rVeg) * climate->length;

  trackers.rRoot = (fluxes.rCoarseRoot + fluxes.rFineRoot) * climate->length;
  trackers.rSoil = trackers.rRoot + trackers.rh;
  trackers.ra = trackers.rRoot + trackers.rAboveground;
  trackers.rtot = trackers.ra + trackers.rh;
  trackers.npp = trackers.gpp - trackers.ra;
  trackers.nee = -1.0 * (trackers.npp - trackers.rh);

  trackers.yearlyGpp += trackers.gpp;
  trackers.yearlyRa += trackers.ra;
  trackers.yearlyRh += trackers.rh;
  trackers.yearlyRtot += trackers.rtot;
  trackers.yearlyNpp += trackers.npp;
  trackers.yearlyNee += trackers.nee;

  trackers.totGpp += trackers.gpp;
  trackers.totRa += trackers.ra;
  trackers.totRh += trackers.rh;
  trackers.totRtot += trackers.rtot;
  trackers.totNpp += trackers.npp;
  trackers.totNee += trackers.nee;
  trackers.woodCreation = fluxes.woodCreation * climate->length;

  // evapotranspiration includes water lost to evaporation from canopy
  // irrigation (fluxes.eventEvap)
  trackers.evapotranspiration =
      (fluxes.transpiration + fluxes.immedEvap + fluxes.evaporation +
       fluxes.sublimation + fluxes.eventEvap) *
      climate->length;

  trackers.soilWetnessFrac =
      (oldSoilWater + envi.soilWater) / (2.0 * params.soilWHC);

  trackers.yearlyLitter += fluxes.leafLitter;
}

void updateMeanTrackers(void) {
  double npp;  // net primary productivity, g C * m^-2 ground area * day^-1
  int err;

  npp = fluxes.photosynthesis - fluxes.rVeg - fluxes.rCoarseRoot -
        fluxes.rFineRoot;

  err = addValueToMeanTracker(meanNPP, npp, climate->length);  // update running
                                                               // mean of NPP
  if (err != 0) {
    printf("******* Error type %d while trying to add value to NPP mean "
           "tracker in sipnet:updateState() *******\n",
           err);
    printf("npp = %f, climate->length = %f\n", npp, climate->length);
    printf("Suggestion: try changing MEAN_NPP_MAX_ENTRIES in sipnet.c\n");
    exit(1);
  }

  err = addValueToMeanTracker(meanGPP, fluxes.photosynthesis,
                              climate->length);  // update running mean of GPP
  if (err != 0) {
    printf("******* Error type %d while trying to add value to GPP mean "
           "tracker in sipnet:updateState() *******\n",
           err);
    printf("GPP = %f, climate->length = %f\n", fluxes.photosynthesis,
           climate->length);
    printf("Suggestion: try changing MEAN_GPP_SOIL_MAX_ENTRIES in sipnet.c\n");
    exit(1);
  }
}

/*!
 * Update the main pools, leafC, woodC, soil and snow
 */
void updateMainPools() {
  // Update the stocks, with fluxes adjusted for length of time step.
  // Notes:
  // - GPP shows up twice (direct + via NPP --> woodCreation), but
  //   the math works out to:
  //     envi.plantWoodC += NPP_allocation_to_wood − woodLitter.
  // - The soil C pool(s) (envi.soil, envi.fineRootC, envi.CoarseRootC)
  //   are updated in updatePoolsForSoil().

  // :: from [1], eq (A1), where:
  //     GPP = fluxes.photosynthesis
  //     R_a = fluxes.rVeg
  //     L_w = fluxes.woodLitter
  //     L   = fluxes.leafCreation
  // :: from [3], additional root terms (woodCreation, fineRootC, coarseRootC)
  //    from NPP allocation
  envi.plantWoodC += (fluxes.photosynthesis + fluxes.woodCreation -
                      fluxes.leafCreation - fluxes.woodLitter - fluxes.rVeg -
                      fluxes.coarseRootCreation - fluxes.fineRootCreation) *
                     climate->length;

  // :: from [1], eq (A2), where:
  //     L   = fluxes.leafCreation
  //     L_L = fluxes.leafLitter
  envi.plantLeafC +=
      (fluxes.leafCreation - fluxes.leafLitter) * climate->length;

  // :: from [1], eq (A4), where:
  //     P = (fluxes.rain - fluxes.immedEvap)
  //     T = (fluxes.transpiration + fluxes.evaporation)
  //     D = (fluxes.bottomDrainage + fluxes.fastFlow)
  //    from [2], addition of fluxes.snowMelt, as well as the modifications in
  //    the terms above: immedEvap in P, evaporation in T, and fastFlow in D
  envi.soilWater +=
      (fluxes.rain + fluxes.snowMelt - fluxes.immedEvap - fluxes.fastFlow -
       fluxes.evaporation - fluxes.transpiration - fluxes.drainage) *
      climate->length;

  // if ctx.snow = 0, some or all of these fluxes will always be 0
  // :: from [2], addition of snowpack description
  envi.snow += (fluxes.snowFall - fluxes.snowMelt - fluxes.sublimation) *
               climate->length;
}

/*!
 * Calculate soil respiration flux and update carbon pools
 *
 * Calculates soil respiration, method depending on the MICROBES and
 * LITTER_POOL flags. Updates carbon pools for soil, fine roots,
 * and coarse roots.
 *
 * TODO: split this apart - fluxes into calculateFluxes, with pool updates
 *       after, as is the general method for SIPNET.
 */
void updatePoolsForSoil(void) {

  // UPDATE POOLS
  if (ctx.microbes) {
    double microbeEff = params.efficiency;

    // :: from [1] for litter terms
    // :: from [3] for root terms
    // :: from [4] for microbeIngestion term
    // Note: no rSoil term here, as soil resp is handled by microbeIngestion
    envi.soil +=
        (fluxes.coarseRootLoss + fluxes.fineRootLoss + fluxes.woodLitter +
         fluxes.leafLitter - fluxes.microbeIngestion) *
        climate->length;
    // microbeC additions due to ingestion and incorporation of root exudates,
    // with reduction from microbe respiration
    // :: from [4], eq (5.9) for first (ingestion) term,
    // ::      eq (5.11) used for soilPulse, and
    // ::      eq (5.12) used for maintRespiration
    envi.microbeC += (microbeEff * fluxes.microbeIngestion + fluxes.soilPulse -
                      fluxes.maintRespiration) *
                     climate->length;

    // rSoil is maintenance resp + growth (microbe) resp
    // :: from [4], eq (5.10) for microbe term
    fluxes.rSoil =
        fluxes.maintRespiration + (1 - microbeEff) * fluxes.microbeIngestion;
  } else {
    if (ctx.litterPool) {
      // :: from [2], litter model description
      envi.litter += (fluxes.woodLitter + fluxes.leafLitter -
                      fluxes.litterToSoil - fluxes.rLitter) *
                     climate->length;

      // from [2] and [3], litter and root terms respectively
      envi.soil += (fluxes.coarseRootLoss + fluxes.fineRootLoss +
                    fluxes.litterToSoil - fluxes.rSoil) *
                   climate->length;
    } else {
      // Normal pool (single pool, no microbes)
      // :: from [1] (and others, TBD), eq (A3), where:
      //     L_w = fluxes.woodLitter
      //     L_l = fluxes.leafLitter
      //     R_h = fluxes.rSoil
      // :: from [3], root terms
      envi.soil += (fluxes.coarseRootLoss + fluxes.fineRootLoss +
                    fluxes.woodLitter + fluxes.leafLitter - fluxes.rSoil) *
                   climate->length;
    }
  }
  // :: from [3], root model description
  envi.coarseRootC +=
      (fluxes.coarseRootCreation - fluxes.coarseRootLoss - fluxes.rCoarseRoot) *
      climate->length;
  envi.fineRootC +=
      (fluxes.fineRootCreation - fluxes.fineRootLoss - fluxes.rFineRoot) *
      climate->length;
}

void updateNitrogenPools(void) {
  // Nitrogen Cycle
  // :: from [5], nitrogen cycle model
  // TBD: add equation numbers once published

  // Soil mineral N (note we have one mineral pool for soil+litter)
  // Mineral N additions from fertilization are handled with the events
  envi.minN -= (fluxes.nVolatilization + fluxes.nLeaching) * climate->length;
<<<<<<< HEAD

  // Soil organic N
  envi.soilOrgN += fluxes.nOrgSoil * climate->length;

  // Litter organic N
  envi.litterOrgN += fluxes.nOrgLitter * climate->length;
=======
  // envi.soilOrgN += ...  TBD
  // envi.litterOrgN += ...  TBD
>>>>>>> 2f472d59
}

// !!! main runner function !!!

// calculate all fluxes and update state for this time step
// we calculate all fluxes before updating state in case flux calculations
// depend on the old state
void updateState(void) {
  // how much soil water was there before we updated it?
  // Used in trackers
  double oldSoilWater = envi.soilWater;

  ///////////////////////
  // 1. Calculate Fluxes

  // All non-event fluxes
  calculateFluxes();

  // All event handling, which is modeled as fluxes
  processEvents();

  ///////////////////////
  // 2. Update Pools

  // Update leafC, woodC, soil water and snow pools
  updateMainPools();

  // Update soil carbon pools
  updatePoolsForSoil();

  // Update nitrogen cycle pools
  updateNitrogenPools();

  // Update pools for fluxes from events
  updatePoolsForEvents();

  // Verify none of our stocks have gone negative (set any that are to zero)
  ensureNonNegativeStocks();

  ///////////////////////
  // 3. Update trackers

  updateTrackers(oldSoilWater);

  updateMeanTrackers();

  updateEventTrackers();
}

// initialize phenology tracker structure, based on day of year of first climate
// record (have the leaves come on yet this year? have they fallen off yet this
// year?)
void initPhenologyTrackers(void) {

  phenologyTrackers.didLeafGrowth = pastLeafGrowth();  // first year: have we
                                                       // passed growing season
                                                       // start date?
  phenologyTrackers.didLeafFall = pastLeafFall();  // first year: have we passed
                                                   // growing season end date?

  /* if we think we've done leaf fall this year but not leaf growth, something's
     wrong this could happen if, e.g. we're using soil temp-based leaf growth,
     and soil temp. on first day doesn't happen to pass threshold
     fix this by setting didLeafGrowth to 1 in this case
     Note: this won't catch all potential problems (e.g. with soil temp-based
     leaf growth, temp. on first day may not pass threshold, but it may not yet
     be the end of the growing season; in this case we could accidentally grow
     the leaves again once the temp. rises past the threshold again. Also, we'll
     have problems with GDD-based growth if first day of simulation is not
     Jan. 1.)
  */
  if (phenologyTrackers.didLeafFall && !phenologyTrackers.didLeafGrowth) {
    phenologyTrackers.didLeafGrowth = 1;
  }
  // printf("stuff: %8d %8d \n",phenologyTrackers.lastYear, climate->year);
  phenologyTrackers.lastYear = climate->year;  // set the year of the previous
                                               // (non-existent) time step to be
                                               // this year
}

// See sipnet.h
void setupModel(void) {

  // a test: use constant (measured) soil respiration:
  // make it so soil resp. is 5.2 g C m-2 day-1 at 10 degrees C,
  // moisture-saturated soil, and soil C = init. soil C params.baseSoilResp =
  // ((5.2 * 365.0)/params.soilInit)/params.soilRespQ10;

  // ensure that all the allocation parameters sum up to something less than
  // one:
  ensureAllocation();

  ///
  /// PARAMS SETUP

  // If we aren't explicitly modeling microbe pool, then do not have a pulse to
  // microbes, exudates go directly to the soil
  if (!ctx.microbes) {
    params.microbePulseEff = 0;
  }

  // change units of parameters:
  params.baseVegResp /= 365.0;  // change from per-year to per-day rate
  params.litterBreakdownRate /= 365.0;
  params.baseSoilResp /= 365.0;
  params.woodTurnoverRate /= 365.0;
  params.leafTurnoverRate /= 365.0;

  // calculate additional parameters:
  params.psnTMax =
      params.psnTOpt + (params.psnTOpt - params.psnTMin);  // assumed
                                                           // symmetrical

  envi.plantWoodC =
      (1 - params.coarseRootFrac - params.fineRootFrac) * params.plantWoodInit;
  envi.plantLeafC = params.laiInit * params.leafCSpWt;

  if (ctx.litterPool) {
    envi.litter = params.litterInit;
  } else {
    // Don't set a value if the litter pool is off
    envi.litter = 0.0;
  }
  envi.soil = params.soilInit;

  // change from per hour to per day rate
  params.maxIngestionRate = params.maxIngestionRate * 24;

  if (ctx.microbes) {
    // convert to gC m-2
    envi.microbeC = params.microbeInit * params.soilInit / 1000;
  } else {
    // Don't set a value if microbes is off
    envi.microbeC = 0.0;
  }

  params.fineRootTurnoverRate /= 365.0;
  params.coarseRootTurnoverRate /= 365.0;

  params.baseCoarseRootResp /= 365.0;
  params.baseFineRootResp /= 365.0;
  params.baseMicrobeResp = params.baseMicrobeResp * 24;  // change from per hour
                                                         // to per day rate

  ///
  /// ENVIRONMENT SETUP

  envi.coarseRootC = params.coarseRootFrac * params.plantWoodInit;
  envi.fineRootC = params.fineRootFrac * params.plantWoodInit;

  envi.soilWater = params.soilWFracInit * params.soilWHC;
  if (envi.soilWater < 0) {
    envi.soilWater = 0;
  } else if (envi.soilWater > params.soilWHC) {
    envi.soilWater = params.soilWHC;
  }

  envi.snow = params.snowInit;

  if (ctx.nitrogenCycle) {
    envi.minN = params.minNInit;
    envi.soilOrgN = params.soilOrgNInit;
    envi.litterOrgN = params.litterOrgNInit;
  } else {
    envi.minN = 0.0;
    envi.soilOrgN = 0.0;
    envi.litterOrgN = 0.0;
  }

  climate = firstClimate;

  initTrackers();
  initPhenologyTrackers();
  initEventTrackers();
  resetMeanTracker(meanNPP, 0);  // initialize with mean NPP (over last
                                 // MEAN_NPP_DAYS) of 0
  resetMeanTracker(meanGPP, 0);  // initialize with mean NPP (over last
                                 // MEAN_GPP_DAYS) of 0
}

// See sipnet.h
void runModelOutput(FILE *out, OutputItems *outputItems, int printHeader) {
  if ((out != NULL) && printHeader) {
    outputHeader(out);
  }

  setupModel();
  setupEvents();

  while (climate != NULL) {
    updateState();
    if (out != NULL) {
      outputState(out, climate->year, climate->day, climate->time);
    }
    if (outputItems != NULL) {
      writeOutputItemValues(outputItems);
    }
    climate = climate->nextClim;
  }
  if (outputItems != NULL) {
    terminateOutputItemLines(outputItems);
  }
}

// See sipnet.h
void setupOutputItems(OutputItems *outputItems) {
  addOutputItem(outputItems, "NEE", &(trackers.nee));
  addOutputItem(outputItems, "NEE_cum", &(trackers.totNee));
  addOutputItem(outputItems, "GPP", &(trackers.gpp));
  addOutputItem(outputItems, "GPP_cum", &(trackers.totGpp));
}

// See sipnet.h
void initModel(ModelParams **modelParams, const char *paramFile,
               const char *climFile) {
  readParamData(modelParams, paramFile);
  readClimData(climFile);

  meanNPP = newMeanTracker(0, MEAN_NPP_DAYS, MEAN_NPP_MAX_ENTRIES);
  meanGPP = newMeanTracker(0, MEAN_GPP_SOIL_DAYS, MEAN_GPP_SOIL_MAX_ENTRIES);
}

// See sipnet.h
void cleanupModel() {
  freeClimateList();

  deallocateMeanTracker(meanNPP);
  deallocateMeanTracker(meanGPP);
  if (ctx.events) {
    freeEventList();
    closeEventOutFile();
  }
}<|MERGE_RESOLUTION|>--- conflicted
+++ resolved
@@ -392,12 +392,9 @@
   initializeOneModelParam(modelParams, "litterOrgNInit", &(params.litterOrgNInit), ctx.nitrogenCycle);
   initializeOneModelParam(modelParams, "nVolatilizationFrac", &(params.nVolatilizationFrac), ctx.nitrogenCycle);
   initializeOneModelParam(modelParams, "nLeachingFrac", &(params.nLeachingFrac), ctx.nitrogenCycle);
-<<<<<<< HEAD
   initializeOneModelParam(modelParams, "leafCNRatio", &(params.leafCNRatio), ctx.nitrogenCycle);
   initializeOneModelParam(modelParams, "woodCNRatio", &(params.woodCNRatio), ctx.nitrogenCycle);
   initializeOneModelParam(modelParams, "rootCNRatio", &(params.rootCNRatio), ctx.nitrogenCycle);
-=======
->>>>>>> 2f472d59
 
   // NOLINTEND
   // clang-format on
@@ -415,7 +412,6 @@
 void outputHeader(FILE *out) {
   fprintf(out, "Notes: (PlantWoodC, PlantLeafC, Soil and Litter in g C/m^2; "
                "Water and Snow in cm; SoilWetness is fraction of WHC;\n");
-<<<<<<< HEAD
   fprintf(out, "year day  time plantWoodC plantLeafC woodCreation     ");
   fprintf(out, "soil microbeC coarseRootC fineRootC   ");
   fprintf(out, "litter soilWater soilWetnessFrac     snow      ");
@@ -423,14 +419,6 @@
                "rRoot       ra       rh     rtot evapotranspiration ");
   fprintf(out, "fluxestranspiration     minN  soilOrgN litterOrgN   n2oFlux "
                "nLeachFlux\n");
-=======
-  fprintf(out, "year day time plantWoodC plantLeafC woodCreation ");
-  fprintf(out, "soil microbeC coarseRootC fineRootC ");
-  fprintf(out, "litter soilWater soilWetnessFrac snow ");
-  fprintf(out, "npp nee cumNEE gpp rAboveground rSoil rRoot ra rh rtot "
-               "evapotranspiration fluxestranspiration minN soilOrgN "
-               "litterOrgN n2oFlux nLeachFlux\n");
->>>>>>> 2f472d59
 }
 
 /*!
@@ -449,7 +437,6 @@
   fprintf(out, "%11.2f %9.2f", envi.coarseRootC, envi.fineRootC);
   fprintf(out, " %8.2f %9.2f %15.3f %8.2f ", envi.litter, envi.soilWater,
           trackers.soilWetnessFrac, envi.snow);
-<<<<<<< HEAD
   fprintf(
       out,
       "%8.2f %8.2f %8.2f %8.2f %12.3f %8.3f %8.3f %8.3f %8.3f %8.3f %18.8f ",
@@ -459,16 +446,6 @@
   fprintf(out, "%19.4f %8.3f %9.4f %10.4f %9.6f %10.4f\n", fluxes.transpiration,
           envi.minN, envi.soilOrgN, envi.litterOrgN, fluxes.nVolatilization,
           fluxes.nLeaching);
-=======
-  fprintf(out,
-          "%8.2f %8.2f %8.2f %8.2f %8.3f %8.3f %8.3f %8.3f %8.3f %8.3f %8.8f "
-          "%8.4f %8.3f %8.4f %8.4f %8.6f %8.4f\n",
-          trackers.npp, trackers.nee, trackers.totNee, trackers.gpp,
-          trackers.rAboveground, trackers.rSoil, trackers.rRoot, trackers.ra,
-          trackers.rh, trackers.rtot, trackers.evapotranspiration,
-          fluxes.transpiration, envi.minN, envi.soilOrgN, envi.litterOrgN,
-          fluxes.nVolatilization, fluxes.nLeaching);
->>>>>>> 2f472d59
 }
 
 // de-allocate space used for climate linked list
@@ -1671,17 +1648,12 @@
   // Soil mineral N (note we have one mineral pool for soil+litter)
   // Mineral N additions from fertilization are handled with the events
   envi.minN -= (fluxes.nVolatilization + fluxes.nLeaching) * climate->length;
-<<<<<<< HEAD
 
   // Soil organic N
   envi.soilOrgN += fluxes.nOrgSoil * climate->length;
 
   // Litter organic N
   envi.litterOrgN += fluxes.nOrgLitter * climate->length;
-=======
-  // envi.soilOrgN += ...  TBD
-  // envi.litterOrgN += ...  TBD
->>>>>>> 2f472d59
 }
 
 // !!! main runner function !!!
